<<<<<<< HEAD
## 4.3.3 (2018-01-19)
=======
## 5.0.0 (YYYY-MM-DD)

### Breaking Changes

* The `OrderedCollectionChangeSet` parameter in `OrderedRealmCollectionChangeListener.onChange()` is no longer nullable. Use `changeSet.getState()` instead (#5619).
* `realm.subscribeForObjects()` have been removed. Use `RealmQuery.findAllAsync(String subscriptionName)` and `RealmQuery.findAllAsync()` instead.
* Removed previously deprecated `RealmQuery.findAllSorted()`, `RealmQuery.findAllSortedAsync()` `RealmQuery.distinct() and `RealmQuery.distinctAsync()`.
* Renamed `RealmQuery.distinctValues()` to `RealmQuery.distinct()`

### Enhancements

* [ObjectServer] Added support for partial Realms. Read [here](https://realm.io/docs/java/latest/#partial-realms) for more information.
* Added two new methods to `OrderedCollectionChangeSet`: `getState()` and `getError()` (#5619).

## 4.3.3 (YYYY-MM-DD)
>>>>>>> b2c898e7

### Internal

* Downgrade JavaAssist to 3.21.0-GA to fix an issue with a `ClassNotFoundException` at runtime (#5641).


## 4.3.2 (2018-01-17)

### Bug Fixes

* Throws a better exception message when calling `RealmObjectSchema.addField()` with a `RealmModel` class (#3388).
* Use https for Realm version checker (#4043).
* Prevent Realms Gradle plugin from transitively forcing specific versions of Google Build Tools onto downstream projects (#5640).
* [ObjectServer] logging a warning message instead of throwing an exception, when sync report an unknown error code (#5403).

### Enhancements

* [ObjectServer] added support for both Anonymous and Nickname authentication.


### Internal

* Upgraded to Realm Sync 2.2.9
* Upgraded to Realm Core 5.1.2

## 4.3.1 (2017-12-06)

### Bug Fixes

* Fixed kotlin standard library being added to both Java and Kotlin projects (#5587).


## 4.3.0 (2017-12-05)

### Deprecated

* Support for mips devices are deprecated.
* `RealmQuery.findAllSorted()` and `RealmQuery.findAllSortedAsync()` variants in favor of predicate `RealmQuery.sort().findAll()`.
* `RealmQuery.distinct()` and `RealmQuery.distinctAsync()` variants in favor of predicate `RealmQuery.distinctValues().findAll()`

### Enhancements

* [ObjectServer] Added explicit support for JSON Web Tokens (JWT) using `SyncCredentials.jwt(String token)`. It requires Object Server 2.0.23+ (#5580).
* Projects using Kotlin now include additional extension functions that make working with Kotlin easier. See [docs](https://realm.io/docs/java/latest/#kotlin) for more info (#4684).
* New query predicate: `sort()`.
* New query predicate: `distinctValues()`. Will be renamed to `distinct` in next major version.
* The Realm annotation processor now has a stable output when there are no changes to model classes, improving support for incremental compilers (#5567).

### Bug Fixes

* Added missing `toString()` for the implementation of `OrderedCollectionChangeSet`.
* Sync queries are evaluated immediately to solve the performance issue when the query results are huge, `RealmResults.size()` takes too long time (#5387).
* Correctly close the Realm instance if an exception was thrown while opening it. This avoids `IllegalStateException` when deleting the Realm in the catch block (#5570).
* Fixed the listener on `RealmList` not being called when removing the listener then adding it again (#5507). Please notice that a similar issue still exists for `RealmResults`.

### Internal

* Use `OsList` instead of `OsResults` to add notification token on for `RealmList<RealmModel>`.
* Updated Gradle and plugins to support Android Studio `3.0.0` (#5472).
* Upgraded to Realm Sync 2.1.8.
* Upgraded to Realm Core 4.0.4.

### Credits

* Thanks to @tbsandee for fixing a typo (#5548).
* Thanks to @vivekkiran for updating Gradle and plugins to support Android Studio `3.0.0` (#5472).
* Thanks to @madisp for adding better support for incremental compilers (#5567).


## 4.2.0 (2017-11-17)

### Enhancements

* Added support for using non-encrypted Realms in multiple processes. Some caveats apply. Read [doc](https://realm.io/docs/java/latest/#multiprocess) for more info (#1091).
* Added support for importing primitive lists from JSON (#5362).
* [ObjectServer] Support SSL validation using Android TrustManager (no need to specify `trustedRootCA` in `SynConfiguration` if the certificate is installed on the device), fixes (#4759).
* Added the and() function to `RealmQuery` in order to improve readability.

### Bug Fixes

* Leaked file handler in the Realm Transformer (#5521).
* Potential fix for "RealmError: Incompatible lock file" crash (#2459).

### Internal

* Updated JavaAssist to 3.22.0-GA.
* Upgraded to Realm Sync 2.1.4.
* Upgraded to Realm Core 4.0.3.

### Credits

* Thanks to @rakshithravi1997 for adding `RealmQuery.and()` (#5520).


## 4.1.1 (2017-10-27)

### Bug Fixes

* Fixed the compile warnings of using deprecated method `RealmProxyMediator.getTableName()` in generated mediator classes (#5455).
* [ObjectServer] now retrying network query when encountering any `IOException` (#5453).
* Fixed a `NoClassDefFoundError` due to using `@SafeVarargs` below API 19 (#5463).

### Internal

* Updated Realm Sync to 2.1.0.


## 4.1.0 (2017-10-20)

### Enhancements

* `Realm.deleteRealm()` and `RealmConfiguration.assetFile()` are multi-processes safe now.

### Bug Fixes

* Fix some potential database corruption caused by deleting the Realm file while a Realm instance are still opened in another process or the sync client thread.
* Added `realm.ignoreKotlinNullability` as a kapt argument to disable treating kotlin non-null types as `@Required` (#5412) (introduced in `v3.6.0`).
* Increased http connect/write timeout for low bandwidth network.


## 4.0.0 (2017-10-16)

### Breaking Changes

The internal file format has been upgraded. Opening an older Realm will upgrade the file automatically, but older versions of Realm will no longer be able to read the file.

* [ObjectServer] Updated protocol version to 22 which is only compatible with Realm Object Server >= 2.0.0.
* [ObjectServer] Removed deprecated APIs `SyncUser.retrieveUser()` and `SyncUser.retrieveUserAsync()`. Use `SyncUser.retrieveInfoForUser()` and `retrieveInfoForUserAsync()` instead.
* [ObjectServer] `SyncUser.Callback` now accepts a generic parameter indicating type of object returned when `onSuccess` is called.
* [ObjectServer] Renamed `SyncUser.getAccessToken` to `SyncUser.getRefreshToken`.
* [ObjectServer] Removed deprecated API `SyncUser.getManagementRealm()`.
* Calling `distinct()` on a sorted `RealmResults` no longer clears any sorting defined (#3503).
* Relaxed upper bound of type parameter of `RealmList`, `RealmQuery`, `RealmResults`, `RealmCollection`, `OrderedRealmCollection` and `OrderedRealmCollectionSnapshot`.
* Realm has upgraded its RxJava1 support to RxJava2 (#3497)
  * `Realm.asObservable()` has been renamed to `Realm.asFlowable()`.
  * `RealmList.asObservable()` has been renamed to `RealmList.asFlowable()`.
  * `RealmResults.asObservable()` has been renamed to `RealmResults.asFlowable()`.
  * `RealmObject.asObservable()` has been renamed to `RealmObject.asFlowable()`.
  * `RxObservableFactory` now return RxJava2 types instead of RxJava1 types.
* Removed deprecated APIs `RealmSchema.close()` and `RealmObjectSchema.close()`. Those don't have to be called anymore.
* Removed deprecated API `RealmResults.removeChangeListeners()`. Use `RealmResults.removeAllChangeListeners()` instead.
* Removed deprecated API `RealmObject.removeChangeListeners()`. Use `RealmObject.removeAllChangeListeners()` instead.
* Removed `UNSUPPORTED_TABLE`, `UNSUPPORTED_MIXED` and `UNSUPPORTED_DATE` from `RealmFieldType`.
* Removed deprecated API `RealmResults.distinct()`/`RealmResults.distinctAsync()`. Use `RealmQuery.distinct()`/`RealmQuery.distinctAsync()` instead.
* `RealmQuery.createQuery(Realm, Class)`, `RealmQuery.createDynamicQuery(DynamicRealm, String)`, `RealmQuery.createQueryFromResult(RealmResults)` and `RealmQuery.createQueryFromList(RealmList)` have been removed. Use `Realm.where(Class)`, `DynamicRealm.where(String)`, `RealmResults.where()` and `RealmList.where()` instead.

### Enhancements

* [ObjectServer] `SyncUserInfo` now also exposes a users metadata using `SyncUserInfo.getMetadata()`
* `RealmList` can now contain `String`, `byte[]`, `Boolean`, `Long`, `Integer`, `Short`, `Byte`, `Double`, `Float` and `Date` values. [Queries](https://github.com/realm/realm-java/issues/5361) and [Importing primitive lists from JSON](https://github.com/realm/realm-java/issues/5362) are not supported yet.
* Added support for lists of primitives in `RealmObjectSchema` with `addRealmListField(String fieldName, Class<?> primitiveType)`
* Added support for lists of primitives in `DynamicRealmObject` with `setList(String fieldName, RealmList<?> list)` and `getList(String fieldName, Class<?> primitiveType)`.
* Minor performance improvement when copy/insert objects into Realm.
* Added `static RealmObject.getRealm(RealmModel)`, `RealmObject.getRealm()` and `DynamicRealmObject.getDynamicRealm()` (#4720).
* Added `RealmResults.asChangesetObservable()` that emits the pair `(results, changeset)` (#4277).
* Added `RealmList.asChangesetObservable()` that emits the pair `(list, changeset)` (#4277).
* Added `RealmObject.asChangesetObservable()` that emits the pair `(object, changeset)` (#4277).
* All Realm annotations are now kept at runtime, allowing runtime tools access to them (#5344).
* Speedup schema initialization when a Realm file is first accessed (#5391).

### Bug Fixes

* [ObjectServer] Exposing a `RealmConfiguration` that allows a user to open the backup Realm after the client reset (#4759/#5223).
* [ObjectServer] Realm no longer throws a native “unsupported instruction” exception in some cases when opening a synced Realm asynchronously (https://github.com/realm/realm-object-store/issues/502).
* [ObjectServer] Fixed "Cannot open the read only Realm" issue when get`PermissionManager` (#5414).
* Throw `IllegalArgumentException` instead of `IllegalStateException` when calling string/binary data setters if the data length exceeds the limit.
* Added support for ISO8601 2-digit time zone designators (#5309).
* "Bad File Header" caused by the device running out of space while compacting the Realm (#5011).
* `RealmQuery.equalTo()` failed to find null values on an indexed field if using Case.INSENSITIVE (#5299).
* Assigning a managed object's own list to itself would accidentally clear it (#5395).
* Don't try to acquire `ApplicationContext` if not available in `Realm.init(Context)` (#5389).
* Removing and re-adding a changelistener from inside a changelistener sometimes caused notifications to be missed (#5411).

### Internal

* Upgraded to Realm Sync 2.0.2.
* Upgraded to Realm Core 4.0.2.
* Upgraded to OkHttp 3.9.0.
* Upgraded to RxJava 2.1.4.
* Use Object Store to create the primary key table.

### Credits

* Thanks to @JussiPekonen for adding support for 2-digit time zone designators when importing JSON (#5309).


## 3.7.2 (2017-09-12)

### Bug Fixes

* Fixed a JNI memory issue when doing queries which might potentially cause various native crashes.
* Fixed a bug that `RealmList.deleteFromRealm(int)`, `RealmList.deleteFirstFromRealm()` and `RealmList.deleteLastFromRealm()` did not remove target objects from Realm. This bug was introduced in `3.7.1` (#5233).
* Crash with "'xxx' doesn't exist in current schema." when ProGuard is enabled (#5211).


## 3.7.1 (2017-09-07)

### Bug Fixes

* Fixed potential memory leaks of `LinkView` when calling bulk insertions APIs.
* Fixed possible assertion when using `PermissionManager` at the beginning (#5195).
* Crash caused by JNI couldn't find `SharedRealm`'s inner classes when ProGuard is enabled (#5211).

### Internal

* Replaced LinkView with Object Store's List.
* Renaming `io.realm.internal.CollectionChangeSet` to `io.realm.internal.OsCollectionChangeSet`.


## 3.7.0 (2017-09-01)

### Deprecated

* [ObjectServer] `SyncUser.getManagementRealm()`. Use `SyncUser.getPermissionManager()` instead.

### Enhancements

* [ObjectServer] `SyncUser.getPermissionManager` added as a helper API for working with permissions and permission offers.

### Internal

* [ObjectServer] Upgraded OkHttp to 3.7.0.


## 3.6.0 (2017-09-01)

### Breaking Changes

* [ObjectServer] `SyncUser.logout()` no longer throws an exception when associated Realms instances are not closed (#4962).

### Deprecated

* [ObjectServer] `SyncUser#retrieveUser` and `SyncUser#retrieveUserAsync` replaced by `SyncUser#retrieveInfoForUser`
and `SyncUser#retrieveInfoForUserAsync` which returns a `SyncUserInfo` with mode information (#5008).
* [ObjectServer] `SyncUser#Callback` replaced by the generic version `SyncUser#RequestCallback<T>`.

### Enhancements

* [ObjectServer] Added `SyncSession.uploadAllLocalChanges()`.
* [ObjectServer] APIs of `UserStore` have been changed to support same user identity but different authentication server scenario.
* [ObjectServer] Added `SyncUser.allSessions` to retrieve the all valid sessions belonging to the user (#4783).
* Added `Nullable` annotation to methods that may return `null` in order to improve Kotlin usability. This also introduced a dependency to `com.google.code.findbugs:jsr305`.
* `org.jetbrains.annotations.NotNull` is now an alias for `@Required`. This means that the Realm Schema now fully understand Kotlin non-null types.
* Added support for new data type `MutableRealmIntegers`. The new type behaves almost exactly as a reference to a Long (mutable nullable, etc) but supports `increment` and `decrement` methods, which implement a Conflict Free Replicated Data Type, whose value will converge even when changed across distributed devices with poor connections (#4266).
* Added more detailed exception message for `RealmMigrationNeeded`.
* Bumping schema version only without any actual schema changes will just succeed even when the migration block is not supplied. It threw an `RealmMigrationNeededException` before in the same case.
* Throw `IllegalStateException` when schema validation fails because of wrong declaration of `@LinkingObjects`.

### Bug Fixes

* Potential crash after using `Realm.getSchema()` to change the schema of a typed Realm. `Realm.getSchema()` now returns an immutable `RealmSchema` instance.
* `Realm.copyToRealmOrUpdate()` could cause a `RealmList` field to contain duplicated elements (#4957).
* `RealmSchema.create(String)` and `RealmObjectSchema.setClassName(String)` did not accept class name whose length was 51 to 57.
* Workaround for an Android JVM crash when using `compactOnLaunch()` (#4964).
* Class name in exception message from link query is wrong (#5096).
* The `compactOnLaunch` callback is no longer invoked if the Realm at that path is already open on other threads.

### Internal

* [ObjectServer] removed `ObjectServerUser` and its inner classes, in a step to reduce `SyncUser` complexity (#3741).
* [ObjectServer] changed the `SyncSessionStopPolicy` to `AfterChangesUploaded` to align with other binding and to prevent use cases where the Realm might be deleted before the last changes get synchronized (#5028).
* Upgraded Realm Sync to 1.10.8
* Let Object Store handle migration.


## 3.5.0 (2017-07-11)

### Enhancements

* Added `RealmConfiguration.Builder.compactOnLaunch()` to compact the file on launch (#3739).
* [ObjectServer] Adding user lookup API for administrators (#4828).
* An `IllegalStateException` will be thrown if the given `RealmModule` doesn't include all required model classes (#3398).

### Bug Fixes

* Bug in `isNull()`, `isNotNull()`, `isEmpty()`, and `isNotEmpty()` when queries involve nullable fields in link queries (#4856).
* Bug in how to resolve field names when querying `@LinkingObjects` as the last field (#4864).
* Rare crash in `RealmLog` when log level was set to `LogLevel.DEBUG`.
* Broken case insensitive query with indexed field (#4788).
* [ObjectServer] Bug related to the behaviour of `SyncUser#logout` and the use of invalid `SyncUser` with `SyncConfiguration` (#4822).
* [ObjectServer] Not all error codes from the server were recognized correctly, resulting in UNKNOWN being reported instead.
* [ObjectServer] Prevent the use of a `SyncUser` that explicitly logged out, to open a Realm (#4975).

### Internal

* Use Object Store to do table initialization.
* Removed `Table#Table()`, `Table#addEmptyRow()`, `Table#addEmptyRows()`, `Table#add(Object...)`, `Table#pivot(long,long,PivotType)` and `Table#createnative()`.
* Upgraded Realm Core to 2.8.6
* Upgraded Realm Sync to 1.10.5
* Removed `io.realm.internal.OutOfMemoryError`. `java.lang.OutOfMemoryError` will be thrown instead.


## 3.4.0 (2017-06-22)

### Breaking Changes

* [ObjectServer] Updated protocol version to 18 which is only compatible with ROS > 1.6.0.

### Deprecated

* `RealmSchema.close()` and `RealmObjectSchema.close()`. They don't need to be closed manually. They were added to the public API by mistake.

### Enhancements

* [ObjectServer] Added support for Sync Progress Notifications through `SyncSession.addDownloadProgressListener(ProgressMode, ProgressListener)` and `SyncSession.addUploadProgressListener(ProgressMode, ProgressListener)` (#4104).
* [ObjectServer] Added `SyncSession.getState()` (#4784).
* Added support for querying inverse relationships (#2904).
* Moved inverse relationships out of beta stage.
* Added `Realm.getDefaultConfiguration()` (#4725).

### Bug Fixes

* [ObjectServer] Bug which may crash when the JNI local reference limitation was reached on sync client thread.
* [ObjectServer] Retrying connections with exponential backoff, when encountering `ConnectException` (#4310).
* When converting nullable BLOB field to required, `null` values should be converted to `byte[0]` instead of `byte[1]`.
* Bug which may cause duplicated primary key values when migrating a nullable primary key field to not nullable. `RealmObjectSchema.setRequired()` and `RealmObjectSchema.setNullable()` will throw when converting a nullable primary key field with null values stored to a required primary key field.

### Internal

* Upgraded to Realm Sync 1.10.1
* Upgraded to Realm Core 2.8.4

### Credits

* Thanks to Anis Ben Nsir (@abennsir) for upgrading Roboelectric in the unitTestExample (#4698).


## 3.3.2 (2017-06-09)

### Bug Fixes

* [ObjectServer] Crash when an authentication error happens (#4726).
* [ObjectServer] Enabled encryption with Sync (#4561).
* [ObjectServer] Admin users did not connect correctly to the server (#4750).

### Internal

* Factor out internal interface ManagedObject.

## 3.3.1 (2017-05-26)

### Bug Fixes

* [ObjectServer] Accepted extra columns against synced Realm (#4706).


## 3.3.0 (2017-05-24)

### Enhancements

* [ObjectServer] Added two options to `SyncConfiguration` to provide a trusted root CA `trustedRootCA` and to disable SSL validation `disableSSLVerification` (#4371).
* [ObjectServer] Added support for changing passwords through `SyncUser.changePassword()` using an admin user (#4588).

### Bug Fixes

* Queries on proguarded Realm model classes, failed with "Table not found" (#4673).


## 3.2.1 (2017-05-19)

### Enhancements

* Not in transaction illegal state exception message changed to "Cannot modify managed objects outside of a write transaction.".

### Bug Fixes

* [ObjectServer] `schemaVersion` was mistakenly required in order to trigger migrations (#4658).
* [ObjectServer] Fields removed from model classes will now correctly be hidden instead of throwing an exception when opening the Realm (#4658).
* Random crashes which were caused by a race condition in encrypted Realm (#4343).

### Internal

* Upgraded to Realm Sync 1.8.5.
* Upgraded to Realm Core 2.8.0.

## 3.2.0 (2017-05-16)

### Enhancements

* [ObjectServer] Added support for `SyncUser.isAdmin()` (#4353).
* [ObjectServer] New set of Permission API's have been added to `SyncUser` through `SyncUser.getPermissionManager()` (#4296).
* [ObjectServer] Added support for changing passwords through `SyncUser.changePassword()` (#4423).
* [ObjectServer] Added support for `SyncConfiguration.Builder.waitForInitialRemoteData()` (#4270).
* Transient fields are now allowed in model classes, but are implicitly treated as having the `@Ignore` annotation (#4279).
* Added `Realm.refresh()` and `DynamicRealm.refresh()` (#3476).
* Added `Realm.getInstanceAsync()` and `DynamicRealm.getInstanceAsync()` (#2299).
* Added `DynamicRealmObject#linkingObjects(String,String)` to support linking objects on `DynamicRealm` (#4492).
* Added support for read only Realms using `RealmConfiguration.Builder.readOnly()` and `SyncConfiguration.Builder.readOnly()`(#1147).
* Change listeners will now auto-expand variable names to be more descriptive when using Android Studio.
* The `toString()` methods for the standard and dynamic proxies now print "proxy", or "dynamic" before the left bracket enclosing the data.

### Bug Fixes

* `@LinkingObjects` annotation now also works with Kotlin (#4611).

### Internal

* Use separated locks for different `RealmCache`s (#4551).

## 3.1.4 (2017-05-04)

## Bug fixes

* Added missing row validation check in certain cases on invalidated/deleted objects (#4540).
* Initializing Realm is now more resilient if `Context.getFilesDir()` isn't working correctly (#4493).
* `OrderedRealmCollectionSnapshot.get()` returned a wrong object (#4554).
* `onSuccess` callback got triggered infinitely if a synced transaction was committed in the async transaction's `onSuccess` callback (#4594).

## 3.1.3 (2017-04-20)

### Enhancements

* [ObjectServer] Resume synchronization as soon as the connectivity is back (#4141).

### Bug Fixes

* `equals()` and `hashCode()` of managed `RealmObject`s that come from linking objects don't work correctly (#4487).
* Field name was missing in exception message when `null` was set to required field (#4484).
* Now throws `IllegalStateException` when a getter of linking objects is called against deleted or not yet loaded `RealmObject`s (#4499).
* `NullPointerException` caused by local transaction inside the listener of `findFirstAsync()`'s results (#4495).
* Native crash when adding listeners to `RealmObject` after removing listeners from the same `RealmObject` before (#4502).
* Native crash with "Invalid argument" error happened on some Android 7.1.1 devices when opening Realm on external storage (#4461).
* `OrderedRealmCollectionChangeListener` didn't report change ranges correctly when circular link's field changed (#4474).

### Internal

* Upgraded to Realm Sync 1.6.0.
* Upgraded to Realm Core 2.6.1.

## 3.1.2 (2017-04-12)

### Bug Fixes

* Crash caused by JNI couldn't find `OsObject.notifyChangeListeners` when ProGuard is enabled (#4461).
* Incompatible return type of `RealmSchema.getAll()` and `BaseRealm.getSchema()` (#4443).
* Memory leaked when synced Realm was initialized (#4465).
* An `IllegalStateException` will be thrown when starting iterating `OrderedRealmCollection` if the Realm is closed (#4471).

## 3.1.1 (2017-04-07)

### Bug Fixes

* Crash caused by Listeners on `RealmObject` getting triggered the 2nd time with different changed field (#4437).
* Unintentionally exposing `StandardRealmSchema` (#4443).
* Workaround for crashes on specific Samsung devices which are caused by a buggy `memmove` call (#3651).

## 3.1.0 (2017-04-05)

### Breaking Changes

* Updated file format of Realm files. Existing Realm files will automatically be migrated to the new format when they are opened, but older versions of Realm cannot open these files.
* [ObjectServer] Due to file format changes, Realm Object Server 1.3.0 or later is required.

### Enhancements

* Added support for reverse relationships through the `@LinkingObjects` annotation. See `io.realm.annotations.LinkingObjects` for documentation.  
  * This feature is in `@Beta`.
  * Queries on linking objects do not work.  Queries like `where(...).equalTo("field.linkingObjects.id", 7).findAll()` are not yet supported.
  * Backlink verification is incomplete.  Evil code can cause native crashes.
* The listener on `RealmObject` will only be triggered if the object changes (#3894).
* Added `RealmObjectChangeListener` interface that provide detailed information about `RealmObject` field changes.
* Listeners on `RealmList` and `RealmResults` will be triggered immediately when the transaction is committed on the same thread (#4245).
* The real `RealmMigrationNeededException` is now thrown instead of `IllegalArgumentException` if no migration is provided for a Realm that requires it.
* `RealmQuery.distinct()` can be performed on unindexed fields (#2285).
* `targetSdkVersion` is now 25.
* [ObjectServer] In case of a Client Reset, information about the location of the backed up Realm file is now reported through the `ErrorHandler` interface (#4080).
* [ObjectServer] Authentication URLs now automatically append `/auth` if no other path segment is set (#4370).

### Bug Fixes

* Crash with `LogicError` with `Bad version number` on notifier thread (#4369).
* `Realm.migrateRealm(RealmConfiguration)` now fails correctly with an `IllegalArgumentException` if a `SyncConfiguration` is provided (#4075).
* Potential cause for Realm file corruptions (never reported).
* Add `@Override` annotation to proxy class accessors and stop using raw type in proxy classes in order to remove warnings from javac (#4329).
* `findFirstAsync()` now returns an invalid object if there is no object matches the query condition instead of running the query repeatedly until it can find one (#4352).
* [ObjectServer] Changing the log level after starting a session now works correctly (#4337).

### Internal

* Using the Object Store's Session and SyncManager.
* Upgraded to Realm Sync 1.5.0.
* Upgraded to Realm Core 2.5.1.
* Upgraded Gradle to 3.4.1

## 3.0.0 (2017-02-28)

### Breaking Changes

* `RealmResults.distinct()` returns a new `RealmResults` object instead of filtering on the original object (#2947).
* `RealmResults` is auto-updated continuously. Any transaction on the current thread which may have an impact on the order or elements of the `RealmResults` will change the `RealmResults` immediately instead of change it in the next event loop. The standard `RealmResults.iterator()` will continue to work as normal, which means that you can still delete or modify elements without impacting the iterator. The same is not true for simple for-loops. In some cases a simple for-loop will not work (https://realm.io/docs/java/3.0.0/api/io/realm/OrderedRealmCollection.html#loops), and you must use the new createSnapshot() method.
* `RealmChangeListener` on `RealmObject` will now also be triggered when the object is deleted. Use `RealmObject.isValid()` to check this state(#3138).
* `RealmObject.asObservable()` will now emit the object when it is deleted. Use `RealmObject.isValid()` to check this state (#3138).
* Removed deprecated classes `Logger` and `AndroidLogger` (#4050).

### Deprecated

* `RealmResults.removeChangeListeners()`. Use `RealmResults.removeAllChangeListeners()` instead.
* `RealmObject.removeChangeListeners()`. Use `RealmObject.removeAllChangeListeners()` instead.
* `RealmResults.distinct()` and `RealmResults.distinctAsync()`. Use `RealmQuery.distinct()` and `RealmQuery.distinctAsync()` instead.

### Enhancements

* Added support for sorting by link's field (#672).
* Added `OrderedRealmCollectionSnapshot` class and `OrderedRealmCollection.createSnapshot()` method. `OrderedRealmCollectionSnapshot` is useful when changing `RealmResults` or `RealmList` in simple loops.
* Added `OrderedRealmCollectionChangeListener` interface for supporting fine-grained collection notifications.
* Added support for ChangeListeners on `RealmList`.
* Added `RealmList.asObservable()`.

### Bug Fixes

* Element type checking in `DynamicRealmObject#setList()` (#4252).
* Now throws `IllegalStateException` instead of process crash when any of thread confined methods in `RealmQuery` is called from wrong thread (#4228).
* Now throws `IllegalStateException` when any of thread confined methods in `DynamicRealmObject` is called from wrong thread (#4258).

### Internal

* Use Object Store's `Results` as the backend for `RealmResults` (#3372).
  - Use Object Store's notification mechanism to trigger listeners.
  - Local commits triggers Realm global listener and `RealmObject` listener on current thread immediately instead of in the next event loop.


## 2.3.2 (2017-02-27)

### Bug fixes

* Log levels in JNI layer were all reported as "Error" (#4204).
* Encrypted realms can end up corrupted if many threads are reading and writing at the same time (#4128).
* "Read-only file system" exception when compacting Realm file on external storage (#4140).

### Internal

* Updated to Realm Sync v1.2.1.
* Updated to Realm Core v2.3.2.

### Enhancements

* Improved performance of getters and setters in proxy classes.


## 2.3.1 (2017-02-07)

### Enhancements

* [ObjectServer] The `serverUrl` given to `SyncConfiguration.Builder()` is now more lenient and will also accept only paths as argument (#4144).
* [ObjectServer] Add a timer to refresh periodically the access_token.

### Bug fixes

* NPE problem in SharedRealm.finalize() (#3730).
* `RealmList.contains()` and `RealmResults.contains()` now correctly use custom `equals()` method on Realm model classes.
* Build error when the project is using Kotlin (#4087).
* Bug causing classes to be replaced by classes already in Gradle's classpath (#3568).
* NullPointerException when notifying a single object that it changed (#4086).


## 2.3.0 (2017-01-19)

### Object Server API Changes

* Realm Sync v1.0.0 has been released, and Realm Mobile Platform is no longer considered in beta.
* Breaking change: Location of Realm files are now placed in `getFilesDir()/<userIdentifier>` instead of `getFilesDir()/`.
  This is done in order to support shared Realms among users, while each user retaining their own local copy.
* Breaking change: `SyncUser.all()` now returns Map instead of List.
* Breaking change: Added a default `UserStore` saving users in a Realm file (`RealmFileUserStore`).
* Breaking change: Added multi-user support to `UserStore`. Added `get(String)` and `remove(String)`, removed `remove()` and renamed `get()` to `getCurrent()`.
* Breaking change: Changed the order of arguments to `SyncCredentials.custom()` to match iOS: token, provider, userInfo.
* Added support for `PermissionOffer` and `PermissionOfferResponse` to `SyncUser.getManagementRealm()`.
* Exceptions thrown in error handlers are ignored but logged (#3559).
* Removed unused public constants in `SyncConfiguration` (#4047).
* Fixed bug, preventing Sync client to renew the access token (#4038) (#4039).
* Now `SyncUser.logout()` properly revokes tokens (#3639).

### Bug fixes

* Fixed native memory leak setting the value of a primary key (#3993).
* Activated Realm's annotation processor on connectedTest when the project is using kapt (#4008).
* Fixed "too many open files" issue (#4002).
* Added temporary work-around for bug crashing Samsung Tab 3 devices on startup (#3651).

### Enhancements

* Added `like` predicate for String fields (#3752).

### Internal

* Updated to Realm Sync v1.0.0.
* Added a Realm backup when receiving a Sync client reset message from the server.

## 2.2.2 (2017-01-16)

### Object Server API Changes (In Beta)

* Disabled `Realm.compactRealm()` when sync is enabled as it might corrupt the Realm (https://github.com/realm/realm-core/issues/2345).

### Bug fixes

* "operation not permitted" issue when creating Realm file on some devices' external storage (#3629).
* Crash on API 10 devices (#3726).
* `UnsatisfiedLinkError` caused by `pipe2` (#3945).
* Unrecoverable error with message "Try again" when the notification fifo is full (#3964).
* Realm migration wasn't triggered when the primary key definition was altered (#3966).
* Use phantom reference to solve the finalize time out issue (#2496).

### Enhancements

* All major public classes are now non-final. This is mostly a compromise to support Mockito. All protected fields/methods are still not considered part of the public API and can change without notice (#3869).
* All Realm instances share a single notification daemon thread.
* Fixed Java lint warnings with generated proxy classes (#2929).

### Internal

* Upgraded Realm Core to 2.3.0.
* Upgraded Realm Sync to 1.0.0-BETA-6.5.

## 2.2.1 (2016-11-12)

### Object Server API Changes (In Beta)

* Fixed `SyncConfiguration.toString()` so it now outputs a correct description instead of an empty string (#3787).

### Bug fixes

* Added version number to the native library, preventing ReLinker from accidentally loading old code (#3775).
* `Realm.getLocalInstanceCount(config)` throwing NullPointerException if called after all Realms have been closed (#3791).

## 2.2.0 (2016-11-12)

### Object Server API Changes (In Beta)

* Added support for `SyncUser.getManagementRealm()` and permission changes.

### Bug fixes

* Kotlin projects no longer create the `RealmDefaultModule` if no Realm model classes are present (#3746).
* Remove `includedescriptorclasses` option from ProGuard rule file in order to support built-in shrinker of Android Gradle Plugin (#3714).
* Unexpected `RealmMigrationNeededException` was thrown when a field was added to synced Realm.

### Enhancements

* Added support for the `annotationProcessor` configuration provided by Android Gradle Plugin 2.2.0 or later. Realm plugin adds its annotation processor to the `annotationProcessor` configuration instead of `apt` configuration if it is available and the `com.neenbedankt.android-apt` plugin is not used. In Kotlin projects, `kapt` is used instead of the `annotationProcessor` configuration (#3026).

## 2.1.1 (2016-10-27)

### Bug fixes

* Fixed a bug in `Realm.insert` and `Realm.insertOrUpdate` methods causing a `StackOverFlow` when you try to insert a cyclic graph of objects between Realms (#3732).

### Object Server API Changes (In Beta)

* Set default RxFactory to `SyncConfiguration`.

### Bug fixes

* ProGuard configuration introduced in 2.1.0 unexpectedly kept classes that did not have the @KeepMember annotation (#3689).

## 2.1.0 (2016-10-25)

### Breaking changes

* * `SecureUserStore` has been moved to its own GitHub repository: https://github.com/realm/realm-android-user-store
  See https://github.com/realm/realm-android-user-store/blob/master/README.md for further info on how to include it.


### Object Server API Changes (In Beta)

* Renamed `User` to `SyncUser`, `Credentials` to `SyncCredentials` and `Session` to `SyncSession` to align names with Cocoa.
* Removed `SyncManager.setLogLevel()`. Use `RealmLog.setLevel()` instead.
* `SyncUser.logout()` now correctly clears `SyncUser.currentUser()` (#3638).
* Missing ProGuard configuration for libraries used by Sync extension (#3596).
* Error handler was not called when sync session failed (#3597).
* Added `User.all()` that returns all known Realm Object Server users.
* Upgraded Realm Sync to 1.0.0-BETA-3.2

### Deprecated

* `Logger`. Use `RealmLogger` instead.
* `AndroidLogger`. The logger for Android is implemented in native code instead.

### Bug fixes

* The following were not kept by ProGuard: names of native methods not in the `io.realm.internal` package, names of classes used in method signature (#3596).
* Permission error when a database file was located on external storage (#3140).
* Memory leak when unsubscribing from a RealmResults/RealmObject RxJava Observable (#3552).

### Enhancements

* `Realm.compactRealm()` now works for encrypted Realms.
* Added `first(E defaultValue)` and `last(E defaultValue)` methods to `RealmList` and `RealmResult`. These methods will return the provided object instead of throwing an `IndexOutOfBoundsException` if the list is empty.
* Reduce transformer logger verbosity (#3608).
* `RealmLog.setLevel(int)` for setting the log level across all loggers.

### Internal

* Upgraded Realm Core to 2.1.3

### Credits

* Thanks to Max Furman (@maxfurman) for adding support for `first()` and `last()` default values.

## 2.0.2 (2016-10-06)

This release is not protocol-compatible with previous versions of the Realm Mobile Platform. The base library is still fully compatible.

### Bug fixes

* Build error when using Java 7 (#3563).

### Internal

* Upgraded Realm Core to 2.1.0
* Upgraded Realm Sync to 1.0.0-BETA-2.0.

## 2.0.1 (2016-10-05)

### Bug fixes

* `android.net.conn.CONNECTIVITY_CHANGE` broadcast caused `RuntimeException` if sync extension was disabled (#3505).
* `android.net.conn.CONNECTIVITY_CHANGE` was not delivered on Android 7 devices.
* `distinctAsync` did not respect other query parameters (#3537).
* `ConcurrentModificationException` from Gradle when building an application (#3501).

### Internal

* Upgraded to Realm Core 2.0.1 / Realm Sync 1.3-BETA

## 2.0.0 (2016-09-27)

This release introduces support for the Realm Mobile Platform!
See <https://realm.io/news/introducing-realm-mobile-platform/> for an overview of these great new features.

### Breaking Changes

* Files written by Realm 2.0 cannot be read by 1.x or earlier versions. Old files can still be opened.
* It is now required to call `Realm.init(Context)` before calling any other Realm API.
* Removed `RealmConfiguration.Builder(Context)`, `RealmConfiguration.Builder(Context, File)` and `RealmConfiguration.Builder(File)` constructors.
* `isValid()` now always returns `true` instead of `false` for unmanaged `RealmObject` and `RealmList`. This puts it in line with the behaviour of the Cocoa and .NET API's (#3101).
* armeabi is not supported anymore.
* Added new `RealmFileException`.
  - `IncompatibleLockFileException` has been removed and replaced by `RealmFileException` with kind `INCOMPATIBLE_LOCK_FILE`.
  - `RealmIOExcpetion` has been removed and replaced by `RealmFileException`.
* `RealmConfiguration.Builder.assetFile(Context, String)` has been renamed to `RealmConfiguration.Builder.assetFile(String)`.
* Object with primary key is now required to define it when the object is created. This means that `Realm.createObject(Class<E>)` and `DynamicRealm.createObject(String)` now throws `RealmException` if they are used to create an object with a primary key field. Use `Realm.createObject(Class<E>, Object)` or `DynamicRealm.createObject(String, Object)` instead.
* Importing from JSON without the primary key field defined in the JSON object now throws `IllegalArgumentException`.
* Now `Realm.beginTransaction()`, `Realm.executeTransaction()` and `Realm.waitForChange()` throw `RealmMigrationNeededException` if a remote process introduces incompatible schema changes (#3409).
* The primary key value of an object can no longer be changed after the object was created. Instead a new object must be created and all fields copied over.
* Now `Realm.createObject(Class)` and `Realm.createObject(Class,Object)` take the values from the model's fields and default constructor. Creating objects through the `DynamicRealm` does not use these values (#777).
* When `Realm.create*FromJson()`s create a new `RealmObject`, now they take the default values defined by the field itself and its default constructor for those fields that are not defined in the JSON object.

### Enhancements

* Added `realmObject.isManaged()`, `RealmObject.isManaged(obj)` and `RealmCollection.isManaged()` (#3101).
* Added `RealmConfiguration.Builder.directory(File)`.
* `RealmLog` has been moved to the public API. It is now possible to control which events Realm emit to Logcat. See the `RealmLog` class for more details.
* Typed `RealmObject`s can now continue to access their fields properly even though the schema was changed while the Realm was open (#3409).
* A `RealmMigrationNeededException` will be thrown with a cause to show the detailed message when a migration is needed and the migration block is not in the `RealmConfiguration`.


### Bug fixes

* Fixed a lint error in proxy classes when the 'minSdkVersion' of user's project is smaller than 11 (#3356).
* Fixed a potential crash when there were lots of async queries waiting in the queue.
* Fixed a bug causing the Realm Transformer to not transform field access in the model's constructors (#3361).
* Fixed a bug causing a build failure when the Realm Transformer adds accessors to a model class that was already transformed in other project (#3469).
* Fixed a bug causing the `NullPointerException` when calling getters/setters in the model's constructors (#2536).

### Internal

* Moved JNI build to CMake.
* Updated Realm Core to 2.0.0.
* Updated ReLinker to 1.2.2.

## 1.2.0 (2016-08-19)

### Bug fixes

* Throw a proper exception when operating on a non-existing field with the dynamic API (#3292).
* `DynamicRealmObject.setList` should only accept `RealmList<DynamicRealmObject>` (#3280).
* `DynamicRealmObject.getX(fieldName)` now throws a proper exception instead of a native crash when called with a field name of the wrong type (#3294).
* Fixed a concurrency crash which might happen when `Realm.executeTransactionAsync()` tried to call `onSucess` after the Realm was closed.

### Enhancements

* Added `RealmQuery.in()` for a comparison against multiple values.
* Added byte array (`byte[]`) support to `RealmQuery`'s `equalTo` and `notEqualTo` methods.
* Optimized internal caching of schema classes (#3315).

### Internal

* Updated Realm Core to 1.5.1.
* Improved sorting speed.
* Completely removed the `OptionalAPITransformer`.

### Credits

* Thanks to Brenden Kromhout (@bkromhout) for adding binary array support to `equalTo` and `notEqualTo`.

## 1.1.1 (2016-07-01)

### Bug fixes

* Fixed a wrong JNI method declaration which might cause "method not found" crash on some devices.
* Fixed a bug that `Error` in the background async thread is not forwarded to the caller thread.
* Fixed a crash when an empty `Collection` is passed to `insert()`/`insertOrUpdate()` (#3103).
* Fixed a bug that does not transfer the primary key when `RealmSchemaObject.setClassName()` is called to rename a class (#3118).
* Fixed bug in `Realm.insert` and `Realm.insertOrUpdate` methods causing a `RealmList` to be cleared when inserting a managed `RealmModel` (#3105).
* Fixed a concurrency allocation bug in storage engine which might lead to some random crashes.
* Bulk insertion now throws if it is not called in a transaction (#3173).
* The IllegalStateException thrown when accessing an empty RealmObject is now more meaningful (#3200).
* `insert()` now correctly throws an exception if two different objects have the same primary key (#3212).
* Blackberry Z10 throwing "Function not implemented" (#3178).
* Reduced the number of file descriptors used by Realm Core (#3197).
* Throw a proper `IllegalStateException` if a `RealmChangeListener` is used inside an IntentService (#2875).

### Enhancements

* The Realm Annotation processor no longer consumes the Realm annotations. Allowing other annotation processors to run.

### Internal

* Updated Realm Core to 1.4.2.
* Improved sorting speed.

## 1.1.0 (2016-06-30)

### Bug fixes

* A number of bug fixes in the storage engine related to memory management in rare cases when a Realm has been compacted.
* Disabled the optional API transformer since it has problems with DexGuard (#3022).
* `OnSuccess.OnSuccess()` might not be called with the correct Realm version for async transaction (#1893).
* Fixed a bug in `copyToRealm()` causing a cyclic dependency objects being duplicated.
* Fixed a build failure when model class has a conflicting name such as `Map`, `List`, `String`, ... (#3077).

### Enhancements

* Added `insert(RealmModel obj)`, `insertOrUpdate(RealmModel obj)`, `insert(Collection<RealmModel> collection)` and `insertOrUpdate(Collection<RealmModel> collection)` to perform batch inserts (#1684).
* Enhanced `Table.toString()` to show a PrimaryKey field details (#2903).
* Enabled ReLinker when loading a Realm from a custom path by adding a `RealmConfiguration.Builder(Context, File)` constructor (#2900).
* Changed `targetSdkVersion` of `realm-library` to 24.
* Logs warning if `DynamicRealm` is not closed when GC happens as it does for `Realm`.

### Deprecated

* `RealmConfiguration.Builder(File)`. Use `RealmConfiguration.Builder(Context, File)` instead.

### Internal

* Updated Realm Core to 1.2.0.

## 1.0.1 (2016-05-25)

### Bug fixes

* Fixed a crash when calling `Table.toString()` in debugger (#2429).
* Fixed a race condition which would cause some `RealmResults` to not be properly updated inside a `RealmChangeListener`. This could result in crashes when accessing items from those results (#2926/#2951).
* Revised `RealmResults.isLoaded()` description (#2895).
* Fixed a bug that could cause Realm to lose track of primary key when using `RealmObjectSchema.removeField()` and `RealmObjectSchema.renameField()` (#2829/#2926).
* Fixed a bug that prevented some devices from finding async related JNI methods correctly.
* Updated ProGuard configuration in order not to depend on Android's default configuration (#2972).
* Fixed a race condition between Realms notifications and other UI events. This could e.g. cause ListView to crash (#2990).
* Fixed a bug that allowed both `RealmConfiguration.Builder.assetFile()`/`deleteRealmIfMigrationNeeded()` to be configured at the same time, which leads to the asset file accidentally being deleted in migrations (#2933).
* Realm crashed outright when the same Realm file was opened in two processes. Realm will now optimistically retry opening for 1 second before throwing an Error (#2459).

### Enhancements

* Removes RxJava related APIs during bytecode transforming to make RealmObject plays well with reflection when rx.Observable doesn't exist.

## 1.0.0 (2016-05-25)

No changes since 0.91.1.

## 0.91.1 (2016-05-25)

* Updated Realm Core to 1.0.1.

### Bug fixes

* Fixed a bug when opening a Realm causes a staled memory mapping. Symptoms are error messages like "Bad or incompatible history type", "File format version doesn't match", and "Encrypted interprocess sharing is currently unsupported".

## 0.91.0 (2016-05-20)

* Updated Realm Core to 1.0.0.

### Breaking changes

* Removed all `@Deprecated` methods.
* Calling `Realm.setAutoRefresh()` or `DynamicRealm.setAutoRefresh()` from non-Looper thread throws `IllegalStateException` even if the `autoRefresh` is false (#2820).

### Bug fixes

* Calling RealmResults.deleteAllFromRealm() might lead to native crash (#2759).
* The annotation processor now correctly reports an error if trying to reference interfaces in model classes (#2808).
* Added null check to `addChangeListener` and `removeChangeListener` in `Realm` and `DynamicRealm` (#2772).
* Calling `RealmObjectSchema.addPrimaryKey()` adds an index to the primary key field, and calling `RealmObjectSchema.removePrimaryKey()` removes the index from the field (#2832).
* Log files are not deleted when calling `Realm.deleteRealm()` (#2834).

### Enhancements

* Upgrading to OpenSSL 1.0.1t. From July 11, 2016, Google Play only accept apps using OpenSSL 1.0.1r or later (https://support.google.com/faqs/answer/6376725, #2749).
* Added support for automatically copying an initial database from assets using `RealmConfiguration.Builder.assetFile()`.
* Better error messages when certain file operations fail.

### Credits

* Paweł Surówka (@thesurix) for adding the `RealmConfiguration.Builder.assetFile()`.

## 0.90.1

* Updated Realm Core to 0.100.2.

### Bug fixes

* Opening a Realm while closing a Realm in another thread could lead to a race condition.
* Automatic migration to the new file format could in rare circumstances lead to a crash.
* Fixing a race condition that may occur when using Async API (#2724).
* Fixed CannotCompileException when related class definition in android.jar cannot be found (#2703).

### Enhancements

* Prints path when file related exceptions are thrown.

## 0.90.0

* Updated Realm Core to 0.100.0.

### Breaking changes

* RealmChangeListener provides the changed object/Realm/collection as well (#1594).
* All JSON methods on Realm now only wraps JSONException in RealmException. All other Exceptions are thrown as they are.
* Marked all methods on `RealmObject` and all public classes final (#1594).
* Removed `BaseRealm` from the public API.
* Removed `HandlerController` from the public API.
* Removed constructor of `RealmAsyncTask` from the public API (#1594).
* `RealmBaseAdapter` has been moved to its own GitHub repository: https://github.com/realm/realm-android-adapters
  See https://github.com/realm/realm-android-adapters/blob/master/README.md for further info on how to include it.
* File format of Realm files is changed. Files will be automatically upgraded but opening a Realm file with older
  versions of Realm is not possible.

### Deprecated

* `Realm.allObjects*()`. Use `Realm.where(clazz).findAll*()` instead.
* `Realm.distinct*()`. Use `Realm.where(clazz).distinct*()` instead.
* `DynamicRealm.allObjects*()`. Use `DynamicRealm.where(className).findAll*()` instead.
* `DynamicRealm.distinct*()`. Use `DynamicRealm.where(className).distinct*()` instead.
* `Realm.allObjectsSorted(field, sort, field, sort, field, sort)`. Use `RealmQuery.findAllSorted(field[], sort[])`` instead.
* `RealmQuery.findAllSorted(field, sort, field, sort, field, sort)`. Use `RealmQuery.findAllSorted(field[], sort[])`` instead.
* `RealmQuery.findAllSortedAsync(field, sort, field, sort, field, sort)`. Use `RealmQuery.findAllSortedAsync(field[], sort[])`` instead.
* `RealmConfiguration.setModules()`. Use `RealmConfiguration.modules()` instead.
* `Realm.refresh()` and `DynamicRealm.refresh()`. Use `Realm.waitForChange()`/`stopWaitForChange()` or `DynamicRealm.waitForChange()`/`stopWaitForChange()` instead.

### Enhancements

* `RealmObjectSchema.getPrimaryKey()` (#2636).
* `Realm.createObject(Class, Object)` for creating objects with a primary key directly.
* Unit tests in Android library projects now detect Realm model classes.
* Better error message if `equals()` and `hashCode()` are not properly overridden in custom Migration classes.
* Expanding the precision of `Date` fields to cover full range (#833).
* `Realm.waitForChange()`/`stopWaitForChange()` and `DynamicRealm.waitForChange()`/`stopWaitForChange()` (#2386).

### Bug fixes

* `RealmChangeListener` on `RealmObject` is not triggered when adding listener on returned `RealmObject` of `copyToRealmOrUpdate()` (#2569).

### Credits

* Thanks to Brenden Kromhout (@bkromhout) for adding `RealmObjectSchema.getPrimaryKey()`.

## 0.89.1

### Bug fixes

* @PrimaryKey + @Required on String type primary key no longer throws when using copyToRealm or copyToRealmOrUpdate (#2653).
* Primary key is cleared/changed when calling RealmSchema.remove()/RealmSchema.rename() (#2555).
* Objects implementing RealmModel can be used as a field of RealmModel/RealmObject (#2654).

## 0.89.0

### Breaking changes

* @PrimaryKey field value can now be null for String, Byte, Short, Integer, and Long types. Older Realms should be migrated, using RealmObjectSchema.setNullable(), or by adding the @Required annotation (#2515).
* `RealmResults.clear()` now throws UnsupportedOperationException. Use `RealmResults.deleteAllFromRealm()` instead.
* `RealmResults.remove(int)` now throws UnsupportedOperationException. Use `RealmResults.deleteFromRealm(int)` instead.
* `RealmResults.sort()` and `RealmList.sort()` now return the sorted result instead of sorting in-place.
* `RealmList.first()` and `RealmList.last()` now throw `ArrayIndexOutOfBoundsException` if `RealmList` is empty.
* Removed deprecated method `Realm.getTable()` from public API.
* `Realm.refresh()` and `DynamicRealm.refresh()` on a Looper no longer have any effect. `RealmObject` and `RealmResults` are always updated on the next event loop.

### Deprecated

* `RealmObject.removeFromRealm()` in place of `RealmObject.deleteFromRealm()`
* `Realm.clear(Class)` in favour of `Realm.delete(Class)`.
* `DynamicRealm.clear(Class)` in place of `DynamicRealm.delete(Class)`.

### Enhancements

* Added a `RealmModel` interface that can be used instead of extending `RealmObject`.
* `RealmCollection` and `OrderedRealmCollection` interfaces have been added. `RealmList` and `RealmResults` both implement these.
* `RealmBaseAdapter` now accept an `OrderedRealmCollection` instead of only `RealmResults`.
* `RealmObjectSchema.isPrimaryKey(String)` (#2440)
* `RealmConfiguration.initialData(Realm.Transaction)` can now be used to populate a Realm file before it is used for the first time.

### Bug fixes

* `RealmObjectSchema.isRequired(String)` and `RealmObjectSchema.isNullable(String)` don't throw when the given field name doesn't exist.

### Credits

* Thanks to @thesurix for adding `RealmConfiguration.initialData()`.

## 0.88.3

* Updated Realm Core to 0.97.3.

### Enhancements

* Throws an IllegalArgumentException when calling Realm.copyToRealm()/Realm.copyToRealmOrUpdate() with a RealmObject which belongs to another Realm instance in a different thread.
* Improved speed of cleaning up native resources (#2496).

### Bug fixes

* Field annotated with @Ignored should not have accessors generated by the bytecode transformer (#2478).
* RealmResults and RealmObjects can no longer accidentially be GC'ed if using `asObservable()`. Previously this caused the observable to stop emitting (#2485).
* Fixed an build issue when using Realm in library projects on Windows (#2484).
* Custom equals(), toString() and hashCode() are no longer incorrectly overwritten by the proxy class (#2545).

## 0.88.2

* Updated Realm Core to 0.97.2.

### Enhancements

* Outputs additional information when incompatible lock file error occurs.

### Bug fixes

* Race condition causing BadVersionException when running multiple async writes and queries at the same time (#2021/#2391/#2417).

## 0.88.1

### Bug fixes

* Prevent throwing NullPointerException in RealmConfiguration.equals(RealmConfiguration) when RxJava is not in the classpath (#2416).
* RealmTransformer fails because of missing annotation classes in user's project (#2413).
* Added SONAME header to shared libraries (#2432).
* now DynamicRealmObject.toString() correctly shows null value as "null" and the format is aligned to the String from typed RealmObject (#2439).
* Fixed an issue occurring while resolving ReLinker in apps using a library based on Realm (#2415).

## 0.88.0 (2016-03-10)

* Updated Realm Core to 0.97.0.

### Breaking changes

* Realm has now to be installed as a Gradle plugin.
* DynamicRealm.executeTransaction() now directly throws any RuntimeException instead of wrapping it in a RealmException (#1682).
* DynamicRealm.executeTransaction() now throws IllegalArgumentException instead of silently accepting a null Transaction object.
* String setters now throw IllegalArgumentException instead of RealmError for invalid surrogates.
* DynamicRealm.distinct()/distinctAsync() and Realm.distinct()/distinctAsync() now throw IllegalArgumentException instead of UnsupportedOperationException for invalid type or unindexed field.
* All thread local change listeners are now delayed until the next Looper event instead of being triggered when committing.
* Removed RealmConfiguration.getSchemaMediator() from public API which was deprecated in 0.86.0. Please use RealmConfiguration.getRealmObjectClasses() to obtain the set of model classes (#1797).
* Realm.migrateRealm() throws a FileNotFoundException if the Realm file doesn't exist.
* It is now required to unsubscribe from all Realm RxJava observables in order to fully close the Realm (#2357).

### Deprecated

* Realm.getInstance(Context). Use Realm.getInstance(RealmConfiguration) or Realm.getDefaultInstance() instead.
* Realm.getTable(Class) which was public because of the old migration API. Use Realm.getSchema() or DynamicRealm.getSchema() instead.
* Realm.executeTransaction(Transaction, Callback) and replaced it with Realm.executeTransactionAsync(Transaction), Realm.executeTransactionAsync(Transaction, OnSuccess), Realm.executeTransactionAsync(Transaction, OnError) and Realm.executeTransactionAsync(Transaction, OnSuccess, OnError).

### Enhancements

* Support for custom methods, custom logic in accessors, custom accessor names, interface implementation and public fields in Realm objects (#909).
* Support to project Lombok (#502).
* RealmQuery.isNotEmpty() (#2025).
* Realm.deleteAll() and RealmList.deleteAllFromRealm() (#1560).
* RealmQuery.distinct() and RealmResults.distinct() (#1568).
* RealmQuery.distinctAsync() and RealmResults.distinctAsync() (#2118).
* Improved .so loading by using [ReLinker](https://github.com/KeepSafe/ReLinker).
* Improved performance of RealmList#contains() (#897).
* distinct(...) for Realm, DynamicRealm, RealmQuery, and RealmResults can take multiple parameters (#2284).
* "realm" and "row" can be used as field name in model classes (#2255).
* RealmResults.size() now returns Integer.MAX_VALUE when actual size is greater than Integer.MAX_VALUE (#2129).
* Removed allowBackup from AndroidManifest (#2307).

### Bug fixes

* Error occurring during test and (#2025).
* Error occurring during test and connectedCheck of unit test example (#1934).
* Bug in jsonExample (#2092).
* Multiple calls of RealmResults.distinct() causes to return wrong results (#2198).
* Calling DynamicRealmObject.setList() with RealmList<DynamicRealmObject> (#2368).
* RealmChangeListeners did not triggering correctly if findFirstAsync() didn't find any object. findFirstAsync() Observables now also correctly call onNext when the query completes in that case (#2200).
* Setting a null value to trigger RealmChangeListener (#2366).
* Preventing throwing BadVersionException (#2391).

### Credits

* Thanks to Bill Best (@wmbest2) for snapshot testing.
* Thanks to Graham Smith (@grahamsmith) for a detailed bug report (#2200).

## 0.87.5 (2016-01-29)
* Updated Realm Core to 0.96.2.
  - IllegalStateException won't be thrown anymore in RealmResults.where() if the RealmList which the RealmResults is created on has been deleted. Instead, the RealmResults will be treated as empty forever.
  - Fixed a bug causing a bad version exception, when using findFirstAsync (#2115).

## 0.87.4 (2016-01-28)
* Updated Realm Core to 0.96.0.
  - Fixed bug causing BadVersionException or crashing core when running async queries.

## 0.87.3 (2016-01-25)
* IllegalArgumentException is now properly thrown when calling Realm.copyFromRealm() with a DynamicRealmObject (#2058).
* Fixed a message in IllegalArgumentException thrown by the accessors of DynamicRealmObject (#2141).
* Fixed RealmList not returning DynamicRealmObjects of the correct underlying type (#2143).
* Fixed potential crash when rolling back removal of classes that reference each other (#1829).
* Updated Realm Core to 0.95.8.
  - Fixed a bug where undetected deleted object might lead to seg. fault (#1945).
  - Better performance when deleting objects (#2015).

## 0.87.2 (2016-01-08)
* Removed explicit GC call when committing a transaction (#1925).
* Fixed a bug when RealmObjectSchema.addField() was called with the PRIMARY_KEY modifier, the field was not set as a required field (#2001).
* Fixed a bug which could throw a ConcurrentModificationException in RealmObject's or RealmResults' change listener (#1970).
* Fixed RealmList.set() so it now correctly returns the old element instead of the new (#2044).
* Fixed the deployment of source and javadoc jars (#1971).

## 0.87.1 (2015-12-23)
* Upgraded to NDK R10e. Using gcc 4.9 for all architectures.
* Updated Realm Core to 0.95.6
  - Fixed a bug where an async query can be copied incomplete in rare cases (#1717).
* Fixed potential memory leak when using async query.
* Added a check to prevent removing a RealmChangeListener from a non-Looper thread (#1962). (Thank you @hohnamkung.)

## 0.87.0 (2015-12-17)
* Added Realm.asObservable(), RealmResults.asObservable(), RealmObject.asObservable(), DynamicRealm.asObservable() and DynamicRealmObject.asObservable().
* Added RealmConfiguration.Builder.rxFactory() and RxObservableFactory for custom RxJava observable factory classes.
* Added Realm.copyFromRealm() for creating detached copies of Realm objects (#931).
* Added RealmObjectSchema.getFieldType() (#1883).
* Added unitTestExample to showcase unit and instrumentation tests. Examples include jUnit3, jUnit4, Espresso, Robolectric, and MPowermock usage with Realm (#1440).
* Added support for ISO8601 based dates for JSON import. If JSON dates are invalid a RealmException will be thrown (#1213).
* Added APK splits to gridViewExample (#1834).

## 0.86.1 (2015-12-11)
* Improved the performance of removing objects (RealmResults.clear() and RealmResults.remove()).
* Updated Realm Core to 0.95.5.
* Updated ProGuard configuration (#1904).
* Fixed a bug where RealmQuery.findFirst() returned a wrong result if the RealmQuery had been created from a RealmResults.where() (#1905).
* Fixed a bug causing DynamicRealmObject.getObject()/setObject() to use the wrong class (#1912).
* Fixed a bug which could cause a crash when closing Realm instances in change listeners (#1900).
* Fixed a crash occurring during update of multiple async queries (#1895).
* Fixed listeners not triggered for RealmObject & RealmResults created using copy or create methods (#1884).
* Fixed RealmChangeListener never called inside RealmResults (#1894).
* Fixed crash when calling clear on a RealmList (#1886).

## 0.86.0 (2015-12-03)
* BREAKING CHANGE: The Migration API has been replaced with a new API.
* BREAKING CHANGE: RealmResults.SORT_ORDER_ASCENDING and RealmResults.SORT_ORDER_DESCENDING constants have been replaced by Sort.ASCENDING and Sort.DESCENDING enums.
* BREAKING CHANGE: RealmQuery.CASE_SENSITIVE and RealmQuery.CASE_INSENSITIVE constants have been replaced by Case.SENSITIVE and Case.INSENSITIVE enums.
* BREAKING CHANGE: Realm.addChangeListener, RealmObject.addChangeListener and RealmResults.addChangeListener hold a strong reference to the listener, you should unregister the listener to avoid memory leaks.
* BREAKING CHANGE: Removed deprecated methods RealmQuery.minimum{Int,Float,Double}, RealmQuery.maximum{Int,Float,Double}, RealmQuery.sum{Int,Float,Double} and RealmQuery.average{Int,Float,Double}. Use RealmQuery.min(), RealmQuery.max(), RealmQuery.sum() and RealmQuery.average() instead.
* BREAKING CHANGE: Removed RealmConfiguration.getSchemaMediator() which is public by mistake. And RealmConfiguration.getRealmObjectClasses() is added as an alternative in order to obtain the set of model classes (#1797).
* BREAKING CHANGE: Realm.addChangeListener, RealmObject.addChangeListener and RealmResults.addChangeListener will throw an IllegalStateException when invoked on a non-Looper thread. This is to prevent registering listeners that will not be invoked.
* BREAKING CHANGE: trying to access a property on an unloaded RealmObject obtained asynchronously will throw an IllegalStateException
* Added new Dynamic API using DynamicRealm and DynamicRealmObject.
* Added Realm.getSchema() and DynamicRealm.getSchema().
* Realm.createOrUpdateObjectFromJson() now works correctly if the RealmObject class contains a primary key (#1777).
* Realm.compactRealm() doesn't throw an exception if the Realm file is opened. It just returns false instead.
* Updated Realm Core to 0.95.3.
  - Fixed a bug where RealmQuery.average(String) returned a wrong value for a nullable Long/Integer/Short/Byte field (#1803).
  - Fixed a bug where RealmQuery.average(String) wrongly counted the null value for average calculation (#1854).

## 0.85.1 (2015-11-23)
* Fixed a bug which could corrupt primary key information when updating from a Realm version <= 0.84.1 (#1775).

## 0.85.0 (2016-11-19)
* BREAKING CHANGE: Removed RealmEncryptionNotSupportedException since the encryption implementation changed in Realm's underlying storage engine. Encryption is now supported on all devices.
* BREAKING CHANGE: Realm.executeTransaction() now directly throws any RuntimeException instead of wrapping it in a RealmException (#1682).
* BREAKING CHANGE: RealmQuery.isNull() and RealmQuery.isNotNull() now throw IllegalArgumentException instead of RealmError if the fieldname is a linked field and the last element is a link (#1693).
* Added Realm.isEmpty().
* Setters in managed object for RealmObject and RealmList now throw IllegalArgumentException if the value contains an invalid (unmanaged, removed, closed, from different Realm) object (#1749).
* Attempting to refresh a Realm while a transaction is in process will now throw an IllegalStateException (#1712).
* The Realm AAR now also contains the ProGuard configuration (#1767). (Thank you @skyisle.)
* Updated Realm Core to 0.95.
  - Removed reliance on POSIX signals when using encryption.

## 0.84.2
* Fixed a bug making it impossible to convert a field to become required during a migration (#1695).
* Fixed a bug making it impossible to read Realms created using primary keys and created by iOS (#1703).
* Fixed some memory leaks when an Exception is thrown (#1730).
* Fixed a memory leak when using relationships (#1285).
* Fixed a bug causing cached column indices to be cleared too soon (#1732).

## 0.84.1 (2015-10-28)
* Updated Realm Core to 0.94.4.
  - Fixed a bug that could cause a crash when running the same query multiple times.
* Updated ProGuard configuration. See [documentation](https://realm.io/docs/java/latest/#proguard) for more details.
* Updated Kotlin example to use 1.0.0-beta.
* Fixed warnings reported by "lint -Xlint:all" (#1644).
* Fixed a bug where simultaneous opening and closing a Realm from different threads might result in a NullPointerException (#1646).
* Fixed a bug which made it possible to externally modify the encryption key in a RealmConfiguration (#1678).

## 0.84.0 (2015-10-22)
* Added support for async queries and transactions.
* Added support for parsing JSON Dates with timezone information. (Thank you @LateralKevin.)
* Added RealmQuery.isEmpty().
* Added Realm.isClosed() method.
* Added Realm.distinct() method.
* Added RealmQuery.isValid(), RealmResults.isValid() and RealmList.isValid(). Each method checks whether the instance is still valid to use or not(for example, the Realm has been closed or any parent object has been removed).
* Added Realm.isInTransaction() method.
* Updated Realm Core to version 0.94.3.
  - Fallback for mremap() now work correctly on BlackBerry devices.
* Following methods in managed RealmList now throw IllegalStateException instead of native crash when RealmList.isValid() returns false: add(int,RealmObject), add(RealmObject)
* Following methods in managed RealmList now throw IllegalStateException instead of ArrayIndexOutOfBoundsException when RealmList.isValid() returns false: set(int,RealmObject), move(int,int), remove(int), get(int)
* Following methods in managed RealmList now throw IllegalStateException instead of returning 0/null when RealmList.isValid() returns false: clear(), removeAll(Collection), remove(RealmObject), first(), last(), size(), where()
* RealmPrimaryKeyConstraintException is now thrown instead of RealmException if two objects with same primary key are inserted.
* IllegalStateException is now thrown when calling Realm's clear(), RealmResults's remove(), removeLast(), clear() or RealmObject's removeFromRealm() from an incorrect thread.
* Fixed a bug affecting RealmConfiguration.equals().
* Fixed a bug in RealmQuery.isNotNull() which produced wrong results for binary data.
* Fixed a bug in RealmQuery.isNull() and RealmQuery.isNotNull() which validated the query prematurely.
* Fixed a bug where closed Realms were trying to refresh themselves resulting in a NullPointerException.
* Fixed a bug that made it possible to migrate open Realms, which could cause undefined behavior when querying, reading or writing data.
* Fixed a bug causing column indices to be wrong for some edge cases. See #1611 for details.

## 0.83.1 (2015-10-15)
* Updated Realm Core to version 0.94.1.
  - Fixed a bug when using Realm.compactRealm() which could make it impossible to open the Realm file again.
  - Fixed a bug, so isNull link queries now always return true if any part is null.

## 0.83 (2015-10-08)
* BREAKING CHANGE: Database file format update. The Realm file created by this version cannot be used by previous versions of Realm.
* BREAKING CHANGE: Removed deprecated methods and constructors from the Realm class.
* BREAKING CHANGE: Introduced boxed types Boolean, Byte, Short, Integer, Long, Float and Double. Added null support. Introduced annotation @Required to indicate a field is not nullable. String, Date and byte[] became nullable by default which means a RealmMigrationNeededException will be thrown if an previous version of a Realm file is opened.
* Deprecated methods: RealmQuery.minimum{Int,Float,Double}, RealmQuery.maximum{Int,Float,Double}. Use RealmQuery.min() and RealmQuery.max() instead.
* Added support for x86_64.
* Fixed an issue where opening the same Realm file on two Looper threads could potentially lead to an IllegalStateException being thrown.
* Fixed an issue preventing the call of listeners on refresh().
* Opening a Realm file from one thread will no longer be blocked by a transaction from another thread.
* Range restrictions of Date fields have been removed. Date fields now accepts any value. Milliseconds are still removed.

## 0.82.2 (2015-09-04)
* Fixed a bug which might cause failure when loading the native library.
* Fixed a bug which might trigger a timeout in Context.finalize().
* Fixed a bug which might cause RealmObject.isValid() to throw an exception if the object is deleted.
* Updated Realm core to version 0.89.9
  - Fixed a potential stack overflow issue which might cause a crash when encryption was used.
  - Embedded crypto functions into Realm dynamic lib to avoid random issues on some devices.
  - Throw RealmEncryptionNotSupportedException if the device doesn't support Realm encryption. At least one device type (HTC One X) contains system bugs that prevents Realm's encryption from functioning properly. This is now detected, and an exception is thrown when trying to open/create an encrypted Realm file. It's up to the application to catch this and decide if it's OK to proceed without encryption instead.

## 0.82.1 (2015-08-06)
* Fixed a bug where using the wrong encryption key first caused the right key to be seen as invalid.
* Fixed a bug where String fields were ignored when updating objects from JSON with null values.
* Fixed a bug when calling System.exit(0), the process might hang.

## 0.82 (2015-07-28)
* BREAKING CHANGE: Fields with annotation @PrimaryKey are indexed automatically now. Older schemas require a migration.
* RealmConfiguration.setModules() now accept ignore null values which Realm.getDefaultModule() might return.
* Trying to access a deleted Realm object throw throws a proper IllegalStateException.
* Added in-memory Realm support.
* Closing realm on another thread different from where it was created now throws an exception.
* Realm will now throw a RealmError when Realm's underlying storage engine encounters an unrecoverable error.
* @Index annotation can also be applied to byte/short/int/long/boolean/Date now.
* Fixed a bug where RealmQuery objects are prematurely garbage collected.
* Removed RealmQuery.between() for link queries.

## 0.81.1 (2015-06-22)
* Fixed memory leak causing Realm to never release Realm objects.

## 0.81 (2015-06-19)
* Introduced RealmModules for working with custom schemas in libraries and apps.
* Introduced Realm.getDefaultInstance(), Realm.setDefaultInstance(RealmConfiguration) and Realm.getInstance(RealmConfiguration).
* Deprecated most constructors. They have been been replaced by Realm.getInstance(RealmConfiguration) and Realm.getDefaultInstance().
* Deprecated Realm.migrateRealmAtPath(). It has been replaced by Realm.migrateRealm(RealmConfiguration).
* Deprecated Realm.deleteFile(). It has been replaced by Realm.deleteRealm(RealmConfiguration).
* Deprecated Realm.compactFile(). It has been replaced by Realm.compactRealm(RealmConfiguration).
* RealmList.add(), RealmList.addAt() and RealmList.set() now copy unmanaged objects transparently into Realm.
* Realm now works with Kotlin (M12+). (Thank you @cypressious.)
* Fixed a performance regression introduced in 0.80.3 occurring during the validation of the Realm schema.
* Added a check to give a better error message when null is used as value for a primary key.
* Fixed unchecked cast warnings when building with Realm.
* Cleaned up examples (remove old test project).
* Added checking for missing generic type in RealmList fields in annotation processor.

## 0.80.3 (2015-05-22)
* Calling Realm.copyToRealmOrUpdate() with an object with a null primary key now throws a proper exception.
* Fixed a bug making it impossible to open Realms created by Realm-Cocoa if a model had a primary key defined.
* Trying to using Realm.copyToRealmOrUpdate() with an object with a null primary key now throws a proper exception.
* RealmChangedListener now also gets called on the same thread that did the commit.
* Fixed bug where Realm.createOrUpdateWithJson() reset Date and Binary data to default values if not found in the JSON output.
* Fixed a memory leak when using RealmBaseAdapter.
* RealmBaseAdapter now allow RealmResults to be null. (Thanks @zaki50.)
* Fixed a bug where a change to a model class (`RealmList<A>` to `RealmList<B>`) would not throw a RealmMigrationNeededException.
* Fixed a bug where setting multiple RealmLists didn't remove the previously added objects.
* Solved ConcurrentModificationException thrown when addChangeListener/removeChangeListener got called in the onChange. (Thanks @beeender)
* Fixed duplicated listeners in the same realm instance. Trying to add duplicated listeners is ignored now. (Thanks @beeender)

## 0.80.2 (2015-05-04)
* Trying to use Realm.copyToRealmOrUpdate() with an object with a null primary key now throws a proper exception.
* RealmMigrationNeedException can now return the path to the Realm that needs to be migrated.
* Fixed bug where creating a Realm instance with a hashcode collision no longer returned the wrong Realm instance.
* Updated Realm Core to version 0.89.2
  - fixed bug causing a crash when opening an encrypted Realm file on ARM64 devices.

## 0.80.1 (2015-04-16)
* Realm.createOrUpdateWithJson() no longer resets fields to their default value if they are not found in the JSON input.
* Realm.compactRealmFile() now uses Realm Core's compact() method which is more failure resilient.
* Realm.copyToRealm() now correctly handles referenced child objects that are already in the Realm.
* The ARM64 binary is now properly a part of the Eclipse distribution package.
* A RealmMigrationExceptionNeeded is now properly thrown if @Index and @PrimaryKey are not set correctly during a migration.
* Fixed bug causing Realms to be cached even though they failed to open correctly.
* Added Realm.deleteRealmFile(File) method.
* Fixed bug causing queries to fail if multiple Realms has different field ordering.
* Fixed bug when using Realm.copyToRealm() with a primary key could crash if default value was already used in the Realm.
* Updated Realm Core to version 0.89.0
  - Improved performance for sorting RealmResults.
  - Improved performance for refreshing a Realm after inserting or modifying strings or binary data.
  - Fixed bug causing incorrect result when querying indexed fields.
  - Fixed bug causing corruption of string index when deleting an object where there are duplicate values for the indexed field.
  - Fixed bug causing a crash after compacting the Realm file.
* Added RealmQuery.isNull() and RealmQuery.isNotNull() for querying relationships.
* Fixed a potential NPE in the RealmList constructor.

## 0.80 (2015-03-11)
* Queries on relationships can be case sensitive.
* Fixed bug when importing JSONObjects containing NULL values.
* Fixed crash when trying to remove last element of a RealmList.
* Fixed bug crashing annotation processor when using "name" in model classes for RealmObject references
* Fixed problem occurring when opening an encrypted Realm with two different instances of the same key.
* Version checker no longer reports that updates are available when latest version is used.
* Added support for static fields in RealmObjects.
* Realm.writeEncryptedCopyTo() has been reenabled.

## 0.79.1 (2015-02-20)
* copyToRealm() no longer crashes on cyclic data structures.
* Fixed potential crash when using copyToRealmOrUpdate with an object graph containing a mix of elements with and without primary keys.

## 0.79 (2015-02-16)
* Added support for ARM64.
* Added RealmQuery.not() to negate a query condition.
* Added copyToRealmOrUpdate() and createOrUpdateFromJson() methods, that works for models with primary keys.
* Made the native libraries much smaller. Arm went from 1.8MB to 800KB.
* Better error reporting when trying to create or open a Realm file fails.
* Improved error reporting in case of missing accessors in model classes.
* Re-enabled RealmResults.remove(index) and RealmResults.removeLast().
* Primary keys are now supported through the @PrimaryKey annotation.
* Fixed error when instantiating a Realm with the wrong key.
* Throw an exception if deleteRealmFile() is called when there is an open instance of the Realm.
* Made migrations and compression methods synchronised.
* Removed methods deprecated in 0.76. Now Realm.allObjectsSorted() and RealmQuery.findAllSorted() need to be used instead.
* Reimplemented Realm.allObjectSorted() for better performance.

## 0.78 (2015-01-22)
* Added proper support for encryption. Encryption support is now included by default. Keys are now 64 bytes long.
* Added support to write an encrypted copy of a Realm.
* Realm no longer incorrectly warns that an instance has been closed too many times.
* Realm now shows a log warning if an instance is being finalized without being closed.
* Fixed bug causing Realms to be cached during a RealmMigration resulting in invalid realms being returned from Realm.getInstance().
* Updated core to 0.88.

## 0.77 (2015-01-16)
* Added Realm.allObjectsSorted() and RealmQuery.findAllSorted() and extending RealmResults.sort() for multi-field sorting.
* Added more logging capabilities at the JNI level.
* Added proper encryption support. NOTE: The key has been increased from 32 bytes to 64 bytes (see example).
* Added support for unmanaged objects and custom constructors.
* Added more precise imports in proxy classes to avoid ambiguous references.
* Added support for executing a transaction with a closure using Realm.executeTransaction().
* Added RealmObject.isValid() to test if an object is still accessible.
* RealmResults.sort() now has better error reporting.
* Fixed bug when doing queries on the elements of a RealmList, ie. like Realm.where(Foo.class).getBars().where().equalTo("name").
* Fixed bug causing refresh() to be called on background threads with closed Realms.
* Fixed bug where calling Realm.close() too many times could result in Realm not getting closed at all. This now triggers a log warning.
* Throw NoSuchMethodError when RealmResults.indexOf() is called, since it's not implemented yet.
* Improved handling of empty model classes in the annotation processor
* Removed deprecated static constructors.
* Introduced new static constructors based on File instead of Context, allowing to save Realm files in custom locations.
* RealmList.remove() now properly returns the removed object.
* Calling realm.close() no longer prevent updates to other open realm instances on the same thread.

## 0.76.0 (2014-12-19)
* RealmObjects can now be imported using JSON.
* Gradle wrapper updated to support Android Studio 1.0.
* Fixed bug in RealmObject.equals() so it now correctly compares two objects from the same Realm.
* Fixed bug in Realm crashing for receiving notifications after close().
* Realm class is now marked as final.
* Replaced concurrency example with a better thread example.
* Allowed to add/remove RealmChangeListeners in RealmChangeListeners.
* Upgraded to core 0.87.0 (encryption support, API changes).
* Close the Realm instance after migrations.
* Added a check to deny the writing of objects outside of a transaction.

## 0.75.1 (2014-12-03)
* Changed sort to be an in-place method.
* Renamed SORT_ORDER_DECENDING to SORT_ORDER_DESCENDING.
* Added sorting functionality to allObjects() and findAll().
* Fixed bug when querying a date column with equalTo(), it would act as lessThan()

## 0.75.0 (2014-11-28)
* Realm now implements Closeable, allowing better cleanup of native resources.
* Added writeCopyTo() and compactRealmFile() to write and compact a Realm to a new file.
* RealmObject.toString(), equals() and hashCode() now support models with cyclic references.
* RealmResults.iterator() and listIterator() now correctly iterates the results when using remove().
* Bug fixed in Exception text when field names was not matching the database.
* Bug fixed so Realm no longer throws an Exception when removing the last object.
* Bug fixed in RealmResults which prevented sub-querying.
* The Date type does not support millisecond resolution, and dates before 1901-12-13 and dates after 2038-01-19 are not supported on 32 bit systems.
* Fixed bug so Realm no longer throws an Exception when removing the last object.
* Fixed bug in RealmResults which prevented sub-querying.

## 0.74.0 (2014-11-19)
* Added support for more field/accessors naming conventions.
* Added case sensitive versions of string comparison operators equalTo and notEqualTo.
* Added where() to RealmList to initiate queries.
* Added verification of fields names in queries with links.
* Added exception for queries with invalid field name.
* Allow static methods in model classes.
* An exception will now be thrown if you try to move Realm, RealmResults or RealmObject between threads.
* Fixed a bug in the calculation of the maximum of date field in a RealmResults.
* Updated core to 0.86.0, fixing a bug in cancelling an empty transaction, and major query speedups with floats/doubles.
* Consistent handling of UTF-8 strings.
* removeFromRealm() now calls moveLastOver() which is faster and more reliable when deleting multiple objects.

## 0.73.1 (2014-11-05)
* Fixed a bug that would send infinite notifications in some instances.

## 0.73.0 (2014-11-04)
* Fixed a bug not allowing queries with more than 1024 conditions.
* Rewritten the notification system. The API did not change but it's now much more reliable.
* Added support for switching auto-refresh on and off (Realm.setAutoRefresh).
* Added RealmBaseAdapter and an example using it.
* Added deleteFromRealm() method to RealmObject.

## 0.72.0 (2014-10-27)
* Extended sorting support to more types: boolean, byte, short, int, long, float, double, Date, and String fields are now supported.
* Better support for Java 7 and 8 in the annotations processor.
* Better support for the Eclipse annotations processor.
* Added Eclipse support to the distribution folder.
* Added Realm.cancelTransaction() to cancel/abort/rollback a transaction.
* Added support for link queries in the form realm.where(Owner.class).equalTo("cat.age", 12).findAll().
* Faster implementation of RealmQuery.findFirst().
* Upgraded core to 0.85.1 (deep copying of strings in queries; preparation for link queries).

## 0.71.0 (2014-10-07)
* Simplified the release artifact to a single Jar file.
* Added support for Eclipse.
* Added support for deploying to Maven.
* Throw exception if nested transactions are used (it's not allowed).
* Javadoc updated.
* Fixed [bug in RealmResults](https://github.com/realm/realm-java/issues/453).
* New annotation @Index to add search index to a field (currently only supporting String fields).
* Made the annotations processor more verbose and strict.
* Added RealmQuery.count() method.
* Added a new example about concurrency.
* Upgraded to core 0.84.0.

## 0.70.1 (2014-09-30)
* Enabled unit testing for the realm project.
* Fixed handling of camel-cased field names.

## 0.70.0 (2014-09-29)
* This is the first public beta release.<|MERGE_RESOLUTION|>--- conflicted
+++ resolved
@@ -1,6 +1,3 @@
-<<<<<<< HEAD
-## 4.3.3 (2018-01-19)
-=======
 ## 5.0.0 (YYYY-MM-DD)
 
 ### Breaking Changes
@@ -15,8 +12,8 @@
 * [ObjectServer] Added support for partial Realms. Read [here](https://realm.io/docs/java/latest/#partial-realms) for more information.
 * Added two new methods to `OrderedCollectionChangeSet`: `getState()` and `getError()` (#5619).
 
-## 4.3.3 (YYYY-MM-DD)
->>>>>>> b2c898e7
+
+## 4.3.3 (2018-01-19)
 
 ### Internal
 
