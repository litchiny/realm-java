--- conflicted
+++ resolved
@@ -1,21 +1,20 @@
 ## 0.91.0
 
-<<<<<<< HEAD
+* Updated Realm Core to 0.100.4.
+
 ### Breaking changes
 
 * Removed all `@Deprecated` methods.
-=======
-* Updated Realm Core to 0.100.4.
-
-### Enhancements
-
-* Upgrading to OpenSSL 1.0.1t (#2749).
 
 ### Bug fixes
 
 * Calling RealmResults.deleteAllFromRealm() might lead to native crash (#2759).
 * Added null check to `addChangeListener` and `removeChangeListener` in `Realm` and `DynamicRealm` (#2772).
->>>>>>> 0b8e0e58
+
+
+### Enhancements
+
+* Upgrading to OpenSSL 1.0.1t (#2749).
 
 ## 0.90.1
 
