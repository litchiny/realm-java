/*
 * Copyright 2015 Realm Inc.
 *
 * Licensed under the Apache License, Version 2.0 (the "License");
 * you may not use this file except in compliance with the License.
 * You may obtain a copy of the License at
 *
 * http://www.apache.org/licenses/LICENSE-2.0
 *
 * Unless required by applicable law or agreed to in writing, software
 * distributed under the License is distributed on an "AS IS" BASIS,
 * WITHOUT WARRANTIES OR CONDITIONS OF ANY KIND, either express or implied.
 * See the License for the specific language governing permissions and
 * limitations under the License.
 */

package io.realm.examples.threads;

import android.content.Context;
import android.os.Bundle;
import android.support.v4.app.Fragment;
import android.view.LayoutInflater;
import android.view.View;
import android.view.ViewGroup;
import android.widget.BaseAdapter;
import android.widget.ListView;
import android.widget.TextView;
import android.widget.Toast;

import java.util.Collections;
import java.util.List;

import io.realm.Realm;
import io.realm.RealmAsyncTask;
import io.realm.RealmChangeListener;
import io.realm.RealmResults;
import io.realm.Sort;
import io.realm.examples.threads.model.Dot;

/**
 * This fragment demonstrates how you can perform asynchronous queries with Realm.
 */
public class AsyncQueryFragment extends Fragment implements View.OnClickListener, RealmChangeListener<RealmResults<Dot>> {
    private Realm realm;
    private DotAdapter dotAdapter;
    private RealmResults<Dot> allSortedDots;
    private RealmAsyncTask asyncTransaction;

    @Override
    public View onCreateView(LayoutInflater inflater, ViewGroup container, Bundle savedInstanceState) {
        View rootView = inflater.inflate(R.layout.fragment_async_query, container, false);
        rootView.findViewById(R.id.translate_button).setOnClickListener(this);

        ListView listView = (ListView) rootView.findViewById(android.R.id.list);
        dotAdapter = new DotAdapter(getActivity());
        listView.setAdapter(dotAdapter);
        return rootView;
    }

    @Override
    public void onStart() {
        super.onStart();
        // Create Realm instance for the UI thread
        realm = Realm.getDefaultInstance();
        allSortedDots = realm.where(Dot.class)
                .between("x", 25, 75)
                .between("y", 0, 50)
                .findAllSortedAsync(
                         "x", Sort.ASCENDING,
                         "y", Sort.DESCENDING
                 );
        dotAdapter.updateList(allSortedDots);
        allSortedDots.addChangeListener(this);
    }

    @Override
    public void onStop() {
        super.onStop();
        // Remember to close the Realm instance when done with it.
        cancelAsyncTransaction();
        allSortedDots.removeChangeListener(this);
        allSortedDots = null;
        realm.close();
    }

    @Override
    public void onClick(View view) {
        switch (view.getId()) {
            case R.id.translate_button: {
                cancelAsyncTransaction();
                // translate all points coordinates using an async transaction
                asyncTransaction = realm.executeTransactionAsync(new Realm.Transaction() {
                    @Override
                    public void execute(Realm realm) {
                        // query for all points
                        RealmResults<Dot> dots = realm.where(Dot.class).findAll();

                        for (int i = dots.size() - 1; i >= 0; i--) {
                            Dot dot = dots.get(i);
                            if (dot.isValid()) {
                                int x = dot.getX();
                                int y = dot.getY();
                                dot.setX(y);
                                dot.setY(x);
                            }
                        }
                    }
                }, new Realm.Transaction.OnSuccess() {
                    @Override
                    public void onSuccess() {
                        if (isAdded()) {
                            Toast.makeText(getActivity(), "Translation completed", Toast.LENGTH_SHORT).show();
                        }
                    }
                }, new Realm.Transaction.OnError() {

                    @Override
                    public void onError(Throwable e) {
                        if (isAdded()) {
                            Toast.makeText(getActivity(), "Error while translating dots", Toast.LENGTH_SHORT).show();
                            e.printStackTrace();
                        }
                    }
                });
                break;
            }
        }
    }

    private void cancelAsyncTransaction() {
        if (asyncTransaction != null && !asyncTransaction.isCancelled()) {
            asyncTransaction.cancel();
            asyncTransaction = null;
        }
    }

    @Override
    public void onChange(RealmResults<Dot> result) {
        dotAdapter.notifyDataSetChanged();
    }

    // Using a generic Adapter instead of RealmBaseAdapter, because
    // RealmBaseAdapter registers a listener against all Realm changes
    // whereas in this scenario we're only interested on the changes of our query
    private static class DotAdapter extends BaseAdapter {
        private List<Dot> dots = Collections.emptyList();
        private final LayoutInflater inflater;

        DotAdapter(Context context) {
            this.inflater = LayoutInflater.from(context);
        }

        void updateList(RealmResults<Dot> dots) {
            this.dots = dots;
            notifyDataSetChanged();
        }

        @Override
        public int getCount() {
            return dots.size();
        }

        @Override
        public Dot getItem(int i) {
            return dots.get(i);
        }

        @Override
        public long getItemId(int i) {
            return i;
        }

        @Override
        public View getView(int i, View view, ViewGroup viewGroup) {
            if (view == null) {
                view = inflater.inflate(android.R.layout.simple_list_item_1, viewGroup, false);
                ViewHolder viewHolder = new ViewHolder(view);
                view.setTag(viewHolder);
            }
            ViewHolder vh = (ViewHolder) view.getTag();
<<<<<<< HEAD
            vh.text.setText(view.getResources().getString(R.string.coordinate,
                    Integer.toString(getItem(i).getX()),
                    Integer.toString(getItem(i).getY())));
=======
            vh.text.setText(view.getResources().getString(R.string.coordinate, getItem(i).getX(), getItem(i).getY()));
>>>>>>> 63d08280
            return view;
        }

        private class ViewHolder {
            TextView text;

            ViewHolder(View view) {
                text = (TextView) view.findViewById(android.R.id.text1);
            }
        }
    }
}<|MERGE_RESOLUTION|>--- conflicted
+++ resolved
@@ -178,13 +178,7 @@
                 view.setTag(viewHolder);
             }
             ViewHolder vh = (ViewHolder) view.getTag();
-<<<<<<< HEAD
-            vh.text.setText(view.getResources().getString(R.string.coordinate,
-                    Integer.toString(getItem(i).getX()),
-                    Integer.toString(getItem(i).getY())));
-=======
             vh.text.setText(view.getResources().getString(R.string.coordinate, getItem(i).getX(), getItem(i).getY()));
->>>>>>> 63d08280
             return view;
         }
 
