--- conflicted
+++ resolved
@@ -1,10 +1,7 @@
 0.80
 * Queries on relationships can be case sensitive.
-<<<<<<< HEAD
 * Fixed crash when trying to remove last element of a RealmList.
-=======
 * Fixed bug crashing annotation processor when using "name" in model classes for RealmObject references
->>>>>>> 6452758d
 
 0.79.1
  * copyToRealm() no longer crashes on cyclic data structures.
