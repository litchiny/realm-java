--- conflicted
+++ resolved
@@ -116,11 +116,7 @@
         
         Table t2 = new Table();
         
-<<<<<<< HEAD
         t2.addColumn(ColumnType.INTEGER, "col0");
-=======
-        t2.addColumn(ColumnType.INTEGER , "col0");
->>>>>>> f5cfe63f
         t2.addColumn(ColumnType.INTEGER, "col1");
         
         t2.add(1, 2);
