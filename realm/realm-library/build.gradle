--- conflicted
+++ resolved
@@ -316,8 +316,6 @@
             publishIvy = false
         }
     }
-<<<<<<< HEAD
-=======
 }
 
 artifacts {
@@ -457,5 +455,4 @@
         delete project.file('.externalNativeBuild')
     }
     clean.dependsOn cleanExternalBuildFiles
->>>>>>> b12e2efd
 }