--- conflicted
+++ resolved
@@ -147,13 +147,9 @@
                 config.getDurability() == Durability.MEM_ONLY,
                 false,
                 false,
-<<<<<<< HEAD
-                false,
+                true,
                 null,
                 null);
-=======
-                true);
->>>>>>> 946a6590
         try {
             return new SharedRealm(nativeGetSharedRealm(nativeConfigPtr, realmNotifier), config, realmNotifier);
         } finally {
