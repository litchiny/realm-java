--- conflicted
+++ resolved
@@ -22,7 +22,6 @@
 import java.io.File;
 import java.io.IOException;
 import java.io.InputStream;
-import java.lang.ref.WeakReference;
 import java.lang.reflect.Constructor;
 import java.lang.reflect.InvocationTargetException;
 import java.util.Arrays;
@@ -30,7 +29,6 @@
 import java.util.HashSet;
 import java.util.Set;
 
-import io.realm.annotations.PrimaryKey;
 import io.realm.annotations.RealmModule;
 import io.realm.exceptions.RealmException;
 import io.realm.exceptions.RealmFileException;
@@ -99,7 +97,6 @@
     private final RxObservableFactory rxObservableFactory;
     private final Realm.Transaction initialDataTransaction;
 
-<<<<<<< HEAD
     // We need to enumerate all parameters since SyncConfiguration and RealmConfiguration supports different
     // subsets of them.
     protected RealmConfiguration(File realmDirectory,
@@ -113,8 +110,7 @@
                               SharedRealm.Durability durability,
                               RealmProxyMediator schemaMediator,
                               RxObservableFactory rxObservableFactory,
-                              Realm.Transaction initialDataTransaction,
-                              WeakReference<Context> contextWeakRef) {
+                              Realm.Transaction initialDataTransaction) {
         this.realmDirectory = realmDirectory;
         this.realmFileName = realmFileName;
         this.canonicalPath = canonicalPath;
@@ -127,22 +123,6 @@
         this.schemaMediator = schemaMediator;
         this.rxObservableFactory = rxObservableFactory;
         this.initialDataTransaction = initialDataTransaction;
-        this.contextWeakRef = contextWeakRef;
-=======
-    private RealmConfiguration(Builder builder) {
-        this.realmDirectory = builder.directory;
-        this.realmFileName = builder.fileName;
-        this.canonicalPath = Realm.getCanonicalPath(new File(realmDirectory, realmFileName));
-        this.assetFilePath = builder.assetFilePath;
-        this.key = builder.key;
-        this.schemaVersion = builder.schemaVersion;
-        this.deleteRealmIfMigrationNeeded = builder.deleteRealmIfMigrationNeeded;
-        this.migration = builder.migration;
-        this.durability = builder.durability;
-        this.schemaMediator = createSchemaMediator(builder);
-        this.rxObservableFactory = builder.rxFactory;
-        this.initialDataTransaction = builder.initialDataTransaction;
->>>>>>> 566c24f3
     }
 
     public File getRealmDirectory() {
@@ -369,10 +349,6 @@
         return rxJavaAvailable;
     }
 
-    public Context getContext() {
-        return contextWeakRef.get();
-    }
-
     // Get the canonical path for a given file
     protected static String getCanonicalPath(File realmFile) {
         try {
@@ -683,8 +659,7 @@
                     durability,
                     createSchemaMediator(modules, debugSchema),
                     rxFactory,
-                    initialDataTransaction,
-                    contextWeakRef
+                    initialDataTransaction
             );
         }
 
