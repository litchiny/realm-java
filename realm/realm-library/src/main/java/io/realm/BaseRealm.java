--- conflicted
+++ resolved
@@ -65,14 +65,10 @@
     private static final String NOT_IN_TRANSACTION_MESSAGE =
             "Changing Realm data can only be done from inside a transaction.";
 
-<<<<<<< HEAD
     // Thread pool for all async operations (Query & transaction)
     public volatile static Context applicationContext; // FIXME Make package protected once all sync code moves to io.realm
 
     // Thread pool for all async operations (Query & transaction)
-=======
-    // Thread pool for all async operations (Query / transaction / network requests)
->>>>>>> 17cd606e
     static final RealmThreadPoolExecutor asyncTaskExecutor = RealmThreadPoolExecutor.newDefaultExecutor();
 
     final long threadId;
