--- conflicted
+++ resolved
@@ -780,13 +780,10 @@
      * <p>
      * Please note:
      * <ul>
-<<<<<<< HEAD
-=======
      * <li>
      *     We don't check if the provided objects are already managed or not, so inserting a managed object might duplicate it.
      *     Duplication will only happen if the object doesn't have a primary key. Objects with primary keys will never get duplicated.
      * </li>
->>>>>>> 6fdc85f9
      * <li>We don't create (nor return) a managed {@link RealmObject} for each element</li>
      * <li>Copying an object will copy all field values. Any unset field in the object and child objects will be set to their default value if not provided</li>
      * </ul>
@@ -817,13 +814,10 @@
      * <p>
      * Please note:
      * <ul>
-<<<<<<< HEAD
-=======
      * <li>
      *     We don't check if the provided objects are already managed or not, so inserting a managed object might duplicate it.
      *     Duplication will only happen if the object doesn't have a primary key. Objects with primary keys will never get duplicated.
      * </li>
->>>>>>> 6fdc85f9
      * <li>We don't create (nor return) a managed {@link RealmObject} for each element</li>
      * <li>Copying an object will copy all field values. Any unset field in the object and child objects will be set to their default value if not provided</li>
      * </ul>
@@ -854,13 +848,10 @@
      * <p>
      * Please note:
      * <ul>
-<<<<<<< HEAD
-=======
      * <li>
      *     We don't check if the provided objects are already managed or not, so inserting a managed object might duplicate it.
      *     Duplication will only happen if the object doesn't have a primary key. Objects with primary keys will never get duplicated.
      * </li>
->>>>>>> 6fdc85f9
      * <li>We don't create (nor return) a managed {@link RealmObject} for each element</li>
      * <li>Copying an object will copy all field values. Any unset field in the object and child objects will be set to their default value if not provided</li>
      * </ul>
@@ -894,13 +885,10 @@
      * <p>
      * Please note:
      * <ul>
-<<<<<<< HEAD
-=======
      * <li>
      *     We don't check if the provided objects are already managed or not, so inserting a managed object might duplicate it.
      *     Duplication will only happen if the object doesn't have a primary key. Objects with primary keys will never get duplicated.
      * </li>
->>>>>>> 6fdc85f9
      * <li>We don't create (nor return) a managed {@link RealmObject} for each element</li>
      * <li>Copying an object will copy all field values. Any unset field in the object and child objects will be set to their default value if not provided</li>
      * </ul>
