/*
 * Copyright 2016 Realm Inc.
 *
 * Licensed under the Apache License, Version 2.0 (the "License");
 * you may not use this file except in compliance with the License.
 * You may obtain a copy of the License at
 *
 * http://www.apache.org/licenses/LICENSE-2.0
 *
 * Unless required by applicable law or agreed to in writing, software
 * distributed under the License is distributed on an "AS IS" BASIS,
 * WITHOUT WARRANTIES OR CONDITIONS OF ANY KIND, either express or implied.
 * See the License for the specific language governing permissions and
 * limitations under the License.
 */

#ifndef REALM_JNI_UTIL_LOG_HPP
#define REALM_JNI_UTIL_LOG_HPP

#include <jni.h>

#include <memory>
#include <mutex>
#include <string>
#include <vector>

#include "io_realm_log_LogLevel.h"

#include "realm/util/logger.hpp"
<<<<<<< HEAD

#include <realm/util/to_string.hpp>
=======
>>>>>>> 3529e041

#define TR_ENTER()                                                                                                   \
    if (realm::jni_util::Log::s_level <= realm::jni_util::Log::trace) {                                              \
        realm::jni_util::Log::t(" --> %1", __FUNCTION__);                                                            \
    }
#define TR_ENTER_PTR(ptr)                                                                                            \
    if (realm::jni_util::Log::s_level <= realm::jni_util::Log::trace) {                                              \
        realm::jni_util::Log::t(" --> %1 %2", __FUNCTION__, static_cast<int64_t>(ptr));                              \
    }

namespace realm {

namespace jni_util {

class JniLogger;

// This is built for Realm logging, bother for Java and native side.
// Multiple loggers can be registered. All registered loggers will receive the same log events.
class Log {
public:
    enum Level {
        all = io_realm_log_LogLevel_ALL,
        trace = io_realm_log_LogLevel_TRACE,
        debug = io_realm_log_LogLevel_DEBUG,
        info = io_realm_log_LogLevel_INFO,
        warn = io_realm_log_LogLevel_WARN,
        error = io_realm_log_LogLevel_ERROR,
        fatal = io_realm_log_LogLevel_FATAL,
        off = io_realm_log_LogLevel_OFF
    };

    // Add & Remove a Java RealmLogger. A Java logger needs to be implemented from io.realm.log.RealmLogger interface.
    void add_java_logger(JNIEnv* env, const jobject java_logger);
    void remove_java_logger(JNIEnv* env, const jobject java_logger);

    void add_logger(std::shared_ptr<JniLogger> logger);
    void remove_logger(std::shared_ptr<JniLogger> logger);

    // Remove all custom loggers, but keep the default logger.
    void clear_loggers();

    // Add the default logger if it has been removed before.
    void register_default_logger();

    void set_level(Level level);
    inline Level get_level()
    {
        return s_level;
    };

    void log(Level level, const char* tag, jthrowable throwable, const char* message);

    inline void log(Level level, const char* tag, const char* message)
    {
        log(level, tag, nullptr, message);
    }

    // Helper functions for logging with REALM_JNI tag.
    inline static void t(const char* message)
    {
        shared().log(trace, REALM_JNI_TAG, nullptr, message);
    }
    inline static void d(const char* message)
    {
        shared().log(debug, REALM_JNI_TAG, nullptr, message);
    }
    inline static void i(const char* message)
    {
        shared().log(info, REALM_JNI_TAG, nullptr, message);
    }
    inline static void w(const char* message)
    {
        shared().log(warn, REALM_JNI_TAG, nullptr, message);
    }
    inline static void e(const char* message)
    {
        shared().log(error, REALM_JNI_TAG, nullptr, message);
    }
    inline static void f(const char* message)
    {
        shared().log(fatal, REALM_JNI_TAG, nullptr, message);
    }

    template <typename... Args>
    inline static void t(const char* fmt, Args&&... args)
    {
        shared().log(trace, REALM_JNI_TAG, nullptr, util::format(fmt, {util::Printable(args)...}).c_str());
    }
    template <typename... Args>
    inline static void d(const char* fmt, Args&&... args)
    {
        shared().log(debug, REALM_JNI_TAG, nullptr, util::format(fmt, {util::Printable(args)...}).c_str());
    }
    template <typename... Args>
    inline static void i(const char* fmt, Args&&... args)
    {
        shared().log(info, REALM_JNI_TAG, nullptr, util::format(fmt, {util::Printable(args)...}).c_str());
    }
    template <typename... Args>
    inline static void w(const char* fmt, Args&&... args)
    {
        shared().log(warn, REALM_JNI_TAG, nullptr, util::format(fmt, {util::Printable(args)...}).c_str());
    }
    template <typename... Args>
    inline static void e(const char* fmt, Args&&... args)
    {
        shared().log(error, REALM_JNI_TAG, nullptr, util::format(fmt, {util::Printable(args)...}).c_str());
    }
    template <typename... Args>
    inline static void f(const char* fmt, Args&&... args)
    {
        shared().log(fatal, REALM_JNI_TAG, nullptr, util::format(fmt, {util::Printable(args)...}).c_str());
    }

    static realm::util::RootLogger::Level convert_to_core_log_level(Level level);

    // Get the shared Log instance.
    static Log& shared();

    // public & static for reading faster. For TR_ENTER check.
    // Accessing to this var won't be thread safe and it is not necessary to be. Changing log level concurrently
    // won't be a critical issue for commons cases.
    static Level s_level;

private:
    Log();

    std::vector<std::shared_ptr<JniLogger>> m_loggers;
    std::mutex m_mutex;
    // Log tag for generic Realm JNI.
    static const char* REALM_JNI_TAG;
};

// Base Logger class.
class JniLogger {
protected:
    JniLogger();
    // Used by JavaLogger.
    JniLogger(bool is_java_logger);
    // Indicate if this is a wrapper for Java RealmLogger class. See JavaLogger
    bool m_is_java_logger;

protected:
    // Overwrite this method to handle the log event.
    // throwable is the Throwable passed from Java which could be null.
    virtual void log(Log::Level level, const char* tag, jthrowable throwable, const char* message) = 0;
    friend class Log;
};

// Implement this function to return the default logger which will be registered during initialization.
extern std::shared_ptr<JniLogger> get_default_logger();

// Do NOT call set_level_threshold on the bridge to set the log level. Instead, call the Log::set_level which will
// set all logger levels.
class CoreLoggerBridge : public realm::util::RootLogger {
public:
    CoreLoggerBridge(std::string tag);
    ~CoreLoggerBridge();
    CoreLoggerBridge(CoreLoggerBridge&&) = delete;
    CoreLoggerBridge(CoreLoggerBridge&) = delete;
    CoreLoggerBridge operator=(CoreLoggerBridge&&) = delete;
    CoreLoggerBridge operator=(CoreLoggerBridge&) = delete;
    void do_log(Logger::Level, std::string msg) override;

private:
    // Set log level for all logger bridges.
    static void set_levels(Log::Level level);
    friend class Log;

    const std::string m_tag;
    static std::vector<CoreLoggerBridge*> s_bridges;
    static std::mutex s_mutex;
};

} // namespace jni_util
} // namespace realm

#endif // REALM_JNI_UTIL_LOG_HPP<|MERGE_RESOLUTION|>--- conflicted
+++ resolved
@@ -27,12 +27,6 @@
 #include "io_realm_log_LogLevel.h"
 
 #include "realm/util/logger.hpp"
-<<<<<<< HEAD
-
-#include <realm/util/to_string.hpp>
-=======
->>>>>>> 3529e041
-
 #define TR_ENTER()                                                                                                   \
     if (realm::jni_util::Log::s_level <= realm::jni_util::Log::trace) {                                              \
         realm::jni_util::Log::t(" --> %1", __FUNCTION__);                                                            \
