/*
 * Copyright 2014 Realm Inc.
 *
 * Licensed under the Apache License, Version 2.0 (the "License");
 * you may not use this file except in compliance with the License.
 * You may obtain a copy of the License at
 *
 * http://www.apache.org/licenses/LICENSE-2.0
 *
 * Unless required by applicable law or agreed to in writing, software
 * distributed under the License is distributed on an "AS IS" BASIS,
 * WITHOUT WARRANTIES OR CONDITIONS OF ANY KIND, either express or implied.
 * See the License for the specific language governing permissions and
 * limitations under the License.
 */

package io.realm;

import android.content.Context;
import android.content.res.AssetManager;
import android.util.Log;

import java.io.BufferedReader;
import java.io.ByteArrayInputStream;
import java.io.File;
import java.io.FileOutputStream;
import java.io.IOException;
import java.io.InputStream;
import java.io.InputStreamReader;
import java.io.UnsupportedEncodingException;
import java.nio.charset.Charset;
import java.security.MessageDigest;
import java.security.NoSuchAlgorithmException;
import java.util.Date;
import java.util.Random;
import java.util.concurrent.CountDownLatch;
import java.util.concurrent.TimeUnit;

import io.realm.entities.AllTypes;
import io.realm.internal.ColumnType;
import io.realm.internal.Table;
import io.realm.internal.log.Logger;
import static junit.framework.Assert.fail;

<<<<<<< HEAD
=======
import io.realm.entities.NullTypes;
import io.realm.entities.StringOnly;
import io.realm.internal.ColumnType;
import io.realm.internal.Table;
>>>>>>> 7658a04c

public class TestHelper {

    /**
     * Returns the corresponding column type for an object.
     * @param o
     * @return
     */
    public static ColumnType getColumnType(Object o){

        if (o instanceof Boolean)
            return ColumnType.BOOLEAN;
        if (o instanceof String)
            return ColumnType.STRING;
        if (o instanceof Long)
            return ColumnType.INTEGER;
        if (o instanceof Float)
            return ColumnType.FLOAT;
        if (o instanceof Double)
            return ColumnType.DOUBLE;
        if (o instanceof Date)
            return ColumnType.DATE;
        if (o instanceof byte[])
            return ColumnType.BINARY;

        return ColumnType.MIXED;
    }


    /**
     * Creates an empty table with 1 column of all our supported column types, currently 9 columns
     * @return
     */
    public static Table getTableWithAllColumnTypes(){

        Table t = new Table();

        t.addColumn(ColumnType.BINARY, "binary");
        t.addColumn(ColumnType.BOOLEAN, "boolean");
        t.addColumn(ColumnType.DATE, "date");
        t.addColumn(ColumnType.DOUBLE, "double");
        t.addColumn(ColumnType.FLOAT, "float");
        t.addColumn(ColumnType.INTEGER, "long");
        t.addColumn(ColumnType.MIXED, "mixed");
        t.addColumn(ColumnType.STRING, "string");
        t.addColumn(ColumnType.TABLE, "table");

        return t;
    }

    public static void populateForMultiSort(Realm testRealm) {
        testRealm.beginTransaction();
        testRealm.clear(AllTypes.class);
        AllTypes object1 = testRealm.createObject(AllTypes.class);
        object1.setColumnLong(5);
        object1.setColumnString("Adam");

        AllTypes object2 = testRealm.createObject(AllTypes.class);
        object2.setColumnLong(4);
        object2.setColumnString("Brian");

        AllTypes object3 = testRealm.createObject(AllTypes.class);
        object3.setColumnLong(4);
        object3.setColumnString("Adam");
        testRealm.commitTransaction();
    }

    public static String streamToString(InputStream in) throws IOException {
        BufferedReader br = null;
        StringBuilder sb = new StringBuilder();
        String line;
        try {
            br = new BufferedReader(new InputStreamReader(in));
            while ((line = br.readLine()) != null) {
                sb.append(line);
            }
        } finally {
            if (br != null) {
                br.close();
            }
        }

        return sb.toString();
    }

    public static InputStream stringToStream(String str) {
        return new ByteArrayInputStream(str.getBytes(Charset.forName("UTF-8")));
    }

    // Copies a Realm file from assets to app files dir
    public static void copyRealmFromAssets(Context context, String realmPath, String newName) throws IOException {
        AssetManager assetManager = context.getAssets();
        InputStream is = assetManager.open(realmPath);
        File file = new File(context.getFilesDir(), newName);
        FileOutputStream outputStream = new FileOutputStream(file);
        byte[] buf = new byte[1024];
        int bytesRead;
        while ((bytesRead = is.read(buf)) > -1) {
            outputStream.write(buf, 0, bytesRead);
        }
        outputStream.close();
        is.close();
    }

    // Creates a simple migration step in order to support null
    // FIXME: generate a new encrypted.realm will null support
    public static RealmMigration prepareMigrationToNullSupportStep() {
        RealmMigration realmMigration = new RealmMigration() {
            @Override
            public long execute(Realm realm, long version) {
                Table stringOnly = realm.getTable(StringOnly.class);
                stringOnly.convertColumnToNullable(stringOnly.getColumnIndex("chars"));

                return 0;
            }
        };
        return realmMigration;
    }


    // Deletes the old database and copies a new one into its place
    public static void prepareDatabaseFromAssets(Context context, String realmPath, String newName) throws IOException {
        Realm.deleteRealm(createConfiguration(context, newName));
        TestHelper.copyRealmFromAssets(context, realmPath, newName);
    }

    // Returns a random key used by encrypted Realms.
    public static byte[] getRandomKey() {
        byte[] key = new byte[64];
        new Random().nextBytes(key);
        return key;
    }

    // Returns a random key from the given seed. Used by encrypted Realms.
    public static byte[] getRandomKey(long seed) {
        byte[] key = new byte[64];
        new Random(seed).nextBytes(key);
        return key;
    }

    /**
     * Returns a Logger that will fail if it is asked to log a message above a certain level.
     *
     * @param failureLevel {@link Log} level from which the unit test will fail.
     * @return Logger implementation
     */
    public static Logger getFailureLogger(final int failureLevel) {
        return new Logger() {

            private void failIfEqualOrAbove(int logLevel, int failureLevel) {
                if (logLevel >= failureLevel) {
                    fail("Message logged that was above valid level: " + logLevel + " >= " + failureLevel);
                }
            }

            @Override
            public void v(String message) {
                failIfEqualOrAbove(Log.VERBOSE, failureLevel);
            }

            @Override
            public void v(String message, Throwable t) {
                failIfEqualOrAbove(Log.VERBOSE, failureLevel);
            }

            @Override
            public void d(String message) {
                failIfEqualOrAbove(Log.DEBUG, failureLevel);
            }

            @Override
            public void d(String message, Throwable t) {
                failIfEqualOrAbove(Log.DEBUG, failureLevel);
            }

            @Override
            public void i(String message) {
                failIfEqualOrAbove(Log.INFO, failureLevel);
            }

            @Override
            public void i(String message, Throwable t) {
                failIfEqualOrAbove(Log.INFO, failureLevel);
            }

            @Override
            public void w(String message) {
                failIfEqualOrAbove(Log.WARN, failureLevel);
            }

            @Override
            public void w(String message, Throwable t) {
                failIfEqualOrAbove(Log.WARN, failureLevel);
            }

            @Override
            public void e(String message) {
                failIfEqualOrAbove(Log.ERROR, failureLevel);
            }

            @Override
            public void e(String message, Throwable t) {
                failIfEqualOrAbove(Log.ERROR, failureLevel);
            }
        };
    }

    public static class StubInputStream extends InputStream {
        @Override
        public int read() throws IOException {
            return 0; // Stub implementation
        }
    }

    // Alloc as much garbage as we can. Pass maxSize = 0 to use it.
    public static byte[] allocGarbage(int garbageSize) {
        if (garbageSize == 0) {
            long maxMemory = Runtime.getRuntime().maxMemory();
            long totalMemory = Runtime.getRuntime().totalMemory();
            garbageSize = (int)(maxMemory - totalMemory)/10*9;
        }
        byte garbage[] = new byte[0];
        try {
            if (garbageSize > 0) {
                garbage = new byte[garbageSize];
                garbage[0] = 1;
                garbage[garbage.length - 1] = 1;
            }
        } catch (OutOfMemoryError oom) {
            return allocGarbage(garbageSize/10*9);
        }

        return garbage;
    }

    // Creates SHA512 hash of a String. Can be used as password for encrypted Realms.
    public static byte[] SHA512(String str) {
        try {
            MessageDigest md = MessageDigest.getInstance("SHA-512");
            md.update(str.getBytes("UTF-8"), 0, str.length());
            return md.digest();
        } catch (NoSuchAlgorithmException e) {
            throw new RuntimeException(e);
        } catch (UnsupportedEncodingException e) {
            throw new RuntimeException(e);
        }
    }

    public static RealmConfiguration createConfiguration(Context context) {
        return createConfiguration(context, Realm.DEFAULT_REALM_NAME);
    }

    public static RealmConfiguration createConfiguration(Context context, String name) {
        return createConfiguration(context.getFilesDir(), name);
    }

    public static RealmConfiguration createConfiguration(File folder, String name) {
        return createConfiguration(folder, name, null);
    }

    public static RealmConfiguration createConfiguration(Context context, String name, byte[] key) {
        return createConfiguration(context.getFilesDir(), name, key);
    }

    public static RealmConfiguration createConfiguration(File dir, String name, byte[] key) {
        RealmConfiguration.Builder config = new RealmConfiguration.Builder(dir).name(name);
        if (key != null) {
            config.encryptionKey(key);
        }

        return config.build();
    }

<<<<<<< HEAD
    public static void awaitOrFail(CountDownLatch latch) {
        awaitOrFail(latch, 7);
    }

    public static void awaitOrFail(CountDownLatch latch, int numberOfSeconds) {
        try {
            if (!latch.await(numberOfSeconds, TimeUnit.SECONDS)) {
                fail();
            }
        } catch (InterruptedException e) {
            fail();
        }
    }
=======
    public static void populateTestRealmForNullTests(Realm testRealm) {

        // +-+--------+------+---------+--------------------+
        // | | string | link | numeric | numeric (not null) |
        // +-+--------+------+---------+--------------------+
        // |0| Fish   |    0 |       1 |                  1 |
        // |1| null   | null |    null |                  0 |
        // |2| Horse  |    1 |       3 |                  3 |
        // +-+--------+------+---------+--------------------+

        // 1 String
        String[] words = {"Fish", null, "Horse"};
        // 2 Bytes
        byte[][] binaries = {new byte[]{0}, null, new byte[]{1, 2}};
        // 3 Boolean
        Boolean[] booleans = {false, null, true};
        // Numeric fields will be 1, 0/null, 3
        // 10 Date
        Date[] dates = {new Date(0), null, new Date(10000)};
        NullTypes[] nullTypesArray = new NullTypes[3];

        testRealm.beginTransaction();
        for (int i = 0; i < words.length; i++) {
            NullTypes nullTypes = new NullTypes();
            nullTypes.setId(i + 1);
            // 1 String
            nullTypes.setFieldStringNull(words[i]);
            if (words[i] != null) {
                nullTypes.setFieldStringNotNull(words[i]);
            }
            // 2 Bytes
            nullTypes.setFieldBytesNull(binaries[i]);
            if (binaries[i] != null) {
                nullTypes.setFieldBytesNotNull(binaries[i]);
            }
            // 3 Boolean
            nullTypes.setFieldBooleanNull(booleans[i]);
            if (booleans[i] != null) {
                nullTypes.setFieldBooleanNotNull(booleans[i]);
            }
            if (i != 1) {
                int n = i + 1;
                // 4 Byte
                nullTypes.setFieldByteNull((byte) n);
                nullTypes.setFieldByteNotNull((byte) n);
                // 5 Short
                nullTypes.setFieldShortNull((short) n);
                nullTypes.setFieldShortNotNull((short) n);
                // 6 Integer
                nullTypes.setFieldIntegerNull(n);
                nullTypes.setFieldIntegerNotNull(n);
                // 7 Long
                nullTypes.setFieldLongNull((long) n);
                nullTypes.setFieldLongNotNull((long) n);
                // 8 Float
                nullTypes.setFieldFloatNull((float) n);
                nullTypes.setFieldFloatNotNull((float) n);
                // 9 Double
                nullTypes.setFieldDoubleNull((double) n);
                nullTypes.setFieldDoubleNotNull((double) n);
            }
            // 10 Date
            nullTypes.setFieldDateNull(dates[i]);
            if (dates[i] != null) {
                nullTypes.setFieldDateNotNull(dates[i]);
            }

            nullTypesArray[i] = testRealm.copyToRealm(nullTypes);
        }
        nullTypesArray[0].setFieldObjectNull(nullTypesArray[0]);
        nullTypesArray[1].setFieldObjectNull(null);
        nullTypesArray[2].setFieldObjectNull(nullTypesArray[1]);
        testRealm.commitTransaction();
    }

    public static void populateAllNullRowsForNumericTesting(Realm realm) {
        NullTypes nullTypes1 = new NullTypes();
        nullTypes1.setId(1);
        NullTypes nullTypes2 = new NullTypes();
        nullTypes2.setId(2);

        realm.beginTransaction();
        realm.copyToRealm(nullTypes1);
        realm.copyToRealm(nullTypes2);
        realm.commitTransaction();
    }

    // Helper function to create all columns except the given excluding field for NullTypes.
    public static void initNullTypesTableExcludes(Realm realm, String excludingField) {
        Table table = realm.getTable(NullTypes.class);
        if (!excludingField.equals("id")) {
            table.addColumn(ColumnType.INTEGER, "id", Table.NOT_NULLABLE);
            table.addSearchIndex(table.getColumnIndex("id"));
            table.setPrimaryKey("id");
        }
        if (!excludingField.equals("fieldStringNotNull")) {
            table.addColumn(ColumnType.STRING, "fieldStringNotNull", Table.NOT_NULLABLE);
        }
        if (!excludingField.equals("fieldStringNull")) {
            table.addColumn(ColumnType.STRING, "fieldStringNull", Table.NULLABLE);
        }
        if (!excludingField.equals("fieldBytesNotNull")) {
            table.addColumn(ColumnType.BINARY, "fieldBytesNotNull", Table.NOT_NULLABLE);
        }
        if (!excludingField.equals("fieldBytesNull")) {
            table.addColumn(ColumnType.BINARY, "fieldBytesNull", Table.NULLABLE);
        }
        if (!excludingField.equals("fieldBooleanNotNull")) {
            table.addColumn(ColumnType.BOOLEAN, "fieldBooleanNotNull", Table.NOT_NULLABLE);
        }
        if (!excludingField.equals("fieldBooleanNull")) {
            table.addColumn(ColumnType.BOOLEAN, "fieldBooleanNull", Table.NULLABLE);
        }
        if (!excludingField.equals("fieldByteNotNull")) {
            table.addColumn(ColumnType.INTEGER, "fieldByteNotNull", Table.NOT_NULLABLE);
        }
        if (!excludingField.equals("fieldByteNull")) {
            table.addColumn(ColumnType.INTEGER, "fieldByteNull", Table.NULLABLE);
        }
        if (!excludingField.equals("fieldShortNotNull")) {
            table.addColumn(ColumnType.INTEGER, "fieldShortNotNull", Table.NOT_NULLABLE);
        }
        if (!excludingField.equals("fieldShortNull")) {
            table.addColumn(ColumnType.INTEGER, "fieldShortNull", Table.NULLABLE);
        }
        if (!excludingField.equals("fieldIntegerNotNull")) {
            table.addColumn(ColumnType.INTEGER, "fieldIntegerNotNull", Table.NOT_NULLABLE);
        }
        if (!excludingField.equals("fieldIntegerNull")) {
            table.addColumn(ColumnType.INTEGER, "fieldIntegerNull", Table.NULLABLE);
        }
        if (!excludingField.equals("fieldLongNotNull")) {
            table.addColumn(ColumnType.INTEGER, "fieldLongNotNull", Table.NOT_NULLABLE);
        }
        if (!excludingField.equals("fieldLongNull")) {
            table.addColumn(ColumnType.INTEGER, "fieldLongNull", Table.NULLABLE);
        }
        if (!excludingField.equals("fieldFloatNotNull")) {
            table.addColumn(ColumnType.FLOAT, "fieldFloatNotNull", Table.NOT_NULLABLE);
        }
        if (!excludingField.equals("fieldFloatNull")) {
            table.addColumn(ColumnType.FLOAT, "fieldFloatNull", Table.NULLABLE);
        }
        if (!excludingField.equals("fieldDoubleNotNull")) {
            table.addColumn(ColumnType.DOUBLE, "fieldDoubleNotNull", Table.NOT_NULLABLE);
        }
        if (!excludingField.equals("fieldDoubleNull")) {
            table.addColumn(ColumnType.DOUBLE, "fieldDoubleNull", Table.NULLABLE);
        }
        if (!excludingField.equals("fieldDateNotNull")) {
            table.addColumn(ColumnType.DATE, "fieldDateNotNull", Table.NOT_NULLABLE);
        }
        if (!excludingField.equals("fieldDateNull")) {
            table.addColumn(ColumnType.DATE, "fieldDateNull", Table.NULLABLE);
        }
        if (!excludingField.equals("fieldObjectNull")) {
            table.addColumnLink(ColumnType.LINK, "fieldObjectNull", table);
        }
    }

>>>>>>> 7658a04c
}<|MERGE_RESOLUTION|>--- conflicted
+++ resolved
@@ -42,13 +42,10 @@
 import io.realm.internal.log.Logger;
 import static junit.framework.Assert.fail;
 
-<<<<<<< HEAD
-=======
 import io.realm.entities.NullTypes;
 import io.realm.entities.StringOnly;
 import io.realm.internal.ColumnType;
 import io.realm.internal.Table;
->>>>>>> 7658a04c
 
 public class TestHelper {
 
@@ -322,21 +319,6 @@
         return config.build();
     }
 
-<<<<<<< HEAD
-    public static void awaitOrFail(CountDownLatch latch) {
-        awaitOrFail(latch, 7);
-    }
-
-    public static void awaitOrFail(CountDownLatch latch, int numberOfSeconds) {
-        try {
-            if (!latch.await(numberOfSeconds, TimeUnit.SECONDS)) {
-                fail();
-            }
-        } catch (InterruptedException e) {
-            fail();
-        }
-    }
-=======
     public static void populateTestRealmForNullTests(Realm testRealm) {
 
         // +-+--------+------+---------+--------------------+
@@ -497,5 +479,17 @@
         }
     }
 
->>>>>>> 7658a04c
+    public static void awaitOrFail(CountDownLatch latch) {
+        awaitOrFail(latch, 7);
+    }
+
+    public static void awaitOrFail(CountDownLatch latch, int numberOfSeconds) {
+        try {
+            if (!latch.await(numberOfSeconds, TimeUnit.SECONDS)) {
+                fail();
+            }
+        } catch (InterruptedException e) {
+            fail();
+        }
+    }
 }