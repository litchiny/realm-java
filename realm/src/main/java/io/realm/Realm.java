/*
 * Copyright 2014 Realm Inc.
 *
 * Licensed under the Apache License, Version 2.0 (the "License");
 * you may not use this file except in compliance with the License.
 * You may obtain a copy of the License at
 *
 * http://www.apache.org/licenses/LICENSE-2.0
 *
 * Unless required by applicable law or agreed to in writing, software
 * distributed under the License is distributed on an "AS IS" BASIS,
 * WITHOUT WARRANTIES OR CONDITIONS OF ANY KIND, either express or implied.
 * See the License for the specific language governing permissions and
 * limitations under the License.
 */

package io.realm;

import android.annotation.TargetApi;
import android.content.Context;
import android.os.Build;
import android.os.Handler;
import android.os.Looper;
import android.util.JsonReader;

import org.json.JSONArray;
import org.json.JSONException;
import org.json.JSONObject;

import java.io.File;
import java.io.IOException;
import java.io.InputStream;
import java.io.InputStreamReader;
import java.lang.ref.Reference;
import java.lang.ref.ReferenceQueue;
import java.lang.ref.WeakReference;
import java.lang.reflect.Constructor;
import java.lang.reflect.InvocationTargetException;
import java.util.ArrayList;
import java.util.HashMap;
import java.util.IdentityHashMap;
import java.util.HashSet;
import java.util.List;
import java.util.Map;
import java.util.Scanner;
import java.util.Set;
import java.util.concurrent.CopyOnWriteArrayList;
<<<<<<< HEAD
import java.util.concurrent.Future;
import java.util.concurrent.atomic.AtomicInteger;
=======
>>>>>>> 0ac84bf3

import io.realm.exceptions.RealmEncryptionNotSupportedException;
import io.realm.exceptions.RealmException;
import io.realm.exceptions.RealmIOException;
import io.realm.exceptions.RealmMigrationNeededException;
import io.realm.internal.ColumnIndices;
import io.realm.internal.RealmObjectProxy;
import io.realm.internal.RealmProxyMediator;
import io.realm.internal.Table;
import io.realm.internal.TableView;
import io.realm.internal.UncheckedRow;
import io.realm.internal.Util;
<<<<<<< HEAD
import io.realm.internal.android.DebugAndroidLogger;
import io.realm.internal.async.QueryUpdateTask;
import io.realm.internal.async.RealmThreadPoolExecutor;
import io.realm.internal.android.ReleaseAndroidLogger;
=======
>>>>>>> 0ac84bf3
import io.realm.internal.log.RealmLog;

/**
 * The Realm class is the storage and transactional manager of your object persistent store. It
 * is in charge of creating instances of your RealmObjects. Objects within a Realm can be queried
 * and read at any time. Creating, modifying, and deleting objects must be done while inside a
 * transaction. See {@link #beginTransaction()}
 * <p>
 * The transactions ensure that multiple instances (on multiple threads) can access the same
 * objects in a consistent state with full ACID guarantees.
 * <p>
 * It is important to remember to call the {@link #close()} method when done with a Realm
 * instance. Failing to do so can lead to {@link java.lang.OutOfMemoryError} as the native
 * resources cannot be freed.
 * <p>
 * Realm instances cannot be used across different threads. This means that you have to open an
 * instance on each thread you want to use Realm. Realm instances are cached automatically per
 * thread using reference counting, so as long as the reference count doesn't reach zero, calling
 * {@link #getInstance(android.content.Context)} will just return the cached Realm and should be
 * considered a lightweight operation.
 * <p>
 * For the UI thread this means that opening and closing Realms should occur in either
 * onCreate/onDestroy or onStart/onStop.
 * <p>
 * Realm instances coordinate their state across threads using the {@link android.os.Handler}
 * mechanism. This also means that Realm instances on threads without a {@link android.os.Looper}
 * cannot receive updates unless {@link #refresh()} is manually called.
 * <p>
 * A standard pattern for working with Realm in Android activities can be seen below:
 * <p>
 * <pre>
 * public class RealmActivity extends Activity {
 *
 *   private Realm realm;
 *
 *   \@Override
 *   protected void onCreate(Bundle savedInstanceState) {
 *     super.onCreate(savedInstanceState);
 *     setContentView(R.layout.layout_main);
 *     realm = Realm.getInstance(this);
 *   }
 *
 *   \@Override
 *   protected void onDestroy() {
 *     super.onDestroy();
 *     realm.close();
 *   }
 * }
 * </pre>
 * <p>
 * Realm supports String and byte fields containing up to 16 MB.
 * <p>
 * @see <a href="http://en.wikipedia.org/wiki/ACID">ACID</a>
 * @see <a href="https://github.com/realm/realm-java/tree/master/examples">Examples using Realm</a>
 */
public final class Realm extends BaseRealm {

    public static final String DEFAULT_REALM_NAME = RealmConfiguration.DEFAULT_REALM_NAME;

    protected static final ThreadLocal<Map<RealmConfiguration, Realm>> realmsCache =
            new ThreadLocal<Map<RealmConfiguration, Realm>>() {
<<<<<<< HEAD
        @Override
        protected Map<RealmConfiguration, Realm> initialValue() {
            return new HashMap<RealmConfiguration, Realm>();
        }
    };

    private static final ThreadLocal<Map<RealmConfiguration, Integer>> referenceCount =
            new ThreadLocal<Map<RealmConfiguration,Integer>>() {
        @Override
        protected Map<RealmConfiguration, Integer> initialValue() {
            return new HashMap<RealmConfiguration, Integer>();
        }
    };

    // List of Realm files that has already been validated
    private static final Set<String> validatedRealmFiles = new HashSet<String>();

    // keep a WeakReference list to RealmResults obtained asynchronously in order to update them
    // RealmQuery is not WeakReference to prevent it from being GC'd. RealmQuery should be
    // cleaned if RealmResults is cleaned. we need to keep RealmQuery because it contains the query
    // pointer (to handover for each update) + all the arguments necessary to rerun the query:
    // sorting orders, soring columns, type (findAll, findFirst, findAllSorted etc.)
    final Map<WeakReference<RealmResults<?>>, RealmQuery<?>> asyncRealmResults =
            new IdentityHashMap<WeakReference<RealmResults<?>>, RealmQuery<?>>();
    final ReferenceQueue<RealmResults<?>> referenceQueue = new ReferenceQueue<RealmResults<?>>();
    final Map<WeakReference<RealmObject>, RealmQuery<?>> asyncRealmObjects =
            new IdentityHashMap<WeakReference<RealmObject>, RealmQuery<?>>();

    // thread pool for all async operations (Query & Write transaction)
    static final RealmThreadPoolExecutor asyncQueryExecutor = RealmThreadPoolExecutor.getInstance();
    // pending update of async queries
    private Future updateAsyncQueriesTask;

    // Map between all Realm file paths and all known configurations pointing to that file.
    private static final Map<String, List<RealmConfiguration>> globalPathConfigurationCache =
            new HashMap<String, List<RealmConfiguration>>();

    // Map how many times a Realm path has been opened across all threads.
    // This is only needed by deleteRealmFile.
    private static final Map<String, AtomicInteger> globalOpenInstanceCounter =
            new ConcurrentHashMap<String, AtomicInteger>();

    protected static final Map<Handler, String> handlers = new ConcurrentHashMap<Handler, String>();
    static final int REALM_CHANGED = 14930352; // Hopefully it won't clash with other message IDs.
    static final int REALM_UPDATE_ASYNC_QUERIES = 24157817;
    static final int REALM_COMPLETED_ASYNC_QUERY = 39088169;
    static final int REALM_COMPLETED_ASYNC_FIND_FIRST = 63245986;
=======
                @Override
                protected Map<RealmConfiguration, Realm> initialValue() {
                    return new HashMap<RealmConfiguration, Realm>();
                }
            };

    private static final ThreadLocal<Map<RealmConfiguration, Integer>> referenceCount =
            new ThreadLocal<Map<RealmConfiguration,Integer>>() {
                @Override
                protected Map<RealmConfiguration, Integer> initialValue() {
                    return new HashMap<RealmConfiguration, Integer>();
                }
            };
>>>>>>> 0ac84bf3

    // List of Realm files that has already been validated
    private static final Set<String> validatedRealmFiles = new HashSet<String>();

    // Caches Class objects (both model classes and proxy classes) to Realm Tables
    private final Map<Class<? extends RealmObject>, Table> classToTable =
            new HashMap<Class<? extends RealmObject>, Table>();

<<<<<<< HEAD
    private static final String INCORRECT_THREAD_MESSAGE = "Realm access from incorrect thread. Realm objects can only be accessed on the thread they were created.";
    private static final String INCORRECT_THREAD_CLOSE_MESSAGE = "Realm access from incorrect thread. Realm instance can only be closed on the thread it was created.";
    private static final String CLOSED_REALM_MESSAGE = "This Realm instance has already been closed, making it unusable.";
    private static final String DIFFERENT_KEY_MESSAGE = "Wrong key used to decrypt Realm.";

    @SuppressWarnings("UnusedDeclaration")
    private static SharedGroup.Durability defaultDurability = SharedGroup.Durability.FULL;
    private boolean autoRefresh;
    private Handler handler;

    private long threadId;
    private RealmConfiguration configuration;
    protected SharedGroup sharedGroup;
    private final ImplicitTransaction transaction;

    private final List<WeakReference<RealmChangeListener>> changeListeners =
            new CopyOnWriteArrayList<WeakReference<RealmChangeListener>>();

    private static final long UNVERSIONED = -1;

    final ColumnIndices columnIndices = new ColumnIndices();

    static {
        RealmLog.add(BuildConfig.DEBUG ? new DebugAndroidLogger() : new ReleaseAndroidLogger());
    }

    protected void checkIfValid() {
        // Check if the Realm instance has been closed
        if (sharedGroup == null) {
            throw new IllegalStateException(CLOSED_REALM_MESSAGE);
        }

        // Check if we are in the right thread
        if (threadId != Thread.currentThread().getId()) {
            throw new IllegalStateException(INCORRECT_THREAD_MESSAGE);
        }
    }
=======
    private static RealmConfiguration defaultConfiguration;
    protected ColumnIndices columnIndices = new ColumnIndices();
>>>>>>> 0ac84bf3

    /**
     * The constructor is private to enforce the use of the static one.
     *
     * @param configuration Configuration used to open the Realm.
     * @param autoRefresh {@code true} if Realm should auto-refresh. {@code false} otherwise.
     * @throws IllegalArgumentException if trying to open an encrypted Realm with the wrong key.
     * @throws RealmEncryptionNotSupportedException if the device doesn't support Realm encryption.
     */
    private Realm(RealmConfiguration configuration, boolean autoRefresh) {
        super(configuration, autoRefresh);
    }

    @Override
    protected void finalize() throws Throwable {
        if (sharedGroupManager != null && sharedGroupManager.isOpen()) {
            RealmLog.w("Remember to call close() on all Realm instances. " +
                            "Realm " + configuration.getPath() + " is being finalized without being closed, " +
                            "this can lead to running out of native memory."
            );
        }
        super.finalize();
    }

    /**
<<<<<<< HEAD
     * Closes the Realm instance and all its resources.
     * <p>
     * It's important to always remember to close Realm instances when you're done with it in order
     * not to leak memory, file descriptors or grow the size of Realm file out of measure.
     *
     * @throws java.lang.IllegalStateException if trying to close Realm on a different thread than the
     * one it was created on.
     */
    @Override
    public void close() {
        if (this.threadId != Thread.currentThread().getId()) {
            throw new IllegalStateException(INCORRECT_THREAD_CLOSE_MESSAGE);
        }

        Map<RealmConfiguration, Integer> localRefCount = referenceCount.get();
        String canonicalPath = configuration.getPath();
        Integer references = localRefCount.get(configuration);
        if (references == null) {
            references = 0;
        }
        if (sharedGroup != null && references == 1) {
            realmsCache.get().remove(configuration);
            sharedGroup.close();
            sharedGroup = null;

            // It is necessary to be synchronized here since there is a chance that before the counter removed,
            // the other thread could get the counter and increase it in createAndValidate.
            synchronized (Realm.class) {
                validatedRealmFiles.remove(configuration.getPath());
                List<RealmConfiguration>  pathConfigurationCache = globalPathConfigurationCache.get(canonicalPath);
                pathConfigurationCache.remove(configuration);
                if (pathConfigurationCache.isEmpty()) {
                    globalPathConfigurationCache.remove(canonicalPath);
                }
                AtomicInteger counter = globalOpenInstanceCounter.get(canonicalPath);
                if (counter.decrementAndGet() == 0) {
                    globalOpenInstanceCounter.remove(canonicalPath);
                }
            }
        }

        int refCount = references - 1;
        if (refCount < 0) {
            RealmLog.w("Calling close() on a Realm that is already closed: " + canonicalPath);
        }
        localRefCount.put(configuration, Math.max(0, refCount));

        if (handler != null && refCount <= 0) {
            removeHandler(handler);
            handler = null;
        }
    }

    private void removeHandler(Handler handler) {
        handler.removeCallbacksAndMessages(null);
        handlers.remove(handler);
    }

    private class RealmCallback implements Handler.Callback {
        @Override
        public boolean handleMessage(Message message) {
            switch (message.what) {
                case REALM_CHANGED: {
                    if (threadContainsAsyncQueries()) {
                        if (updateAsyncQueriesTask != null && !updateAsyncQueriesTask.isDone()) {
                            // try to cancel any pending update since we're submitting a new one anyway
                            updateAsyncQueriesTask.cancel(true);
                            asyncQueryExecutor.getQueue().remove(updateAsyncQueriesTask);
                            RealmLog.d("REALM_CHANGED realm:"+ Realm.this + " cancelling pending REALM_UPDATE_ASYNC_QUERIES updates");
                        }
                        RealmLog.d("REALM_CHANGED realm:"+ Realm.this + " updating async queries, total: " + asyncRealmResults.size());
                        // prepare a QueryUpdateTask to current async queries in this thread
                        QueryUpdateTask.Builder.UpdateQueryStep updateQueryStep = QueryUpdateTask.newBuilder()
                                .realmConfiguration(getConfiguration());
                        QueryUpdateTask.Builder.RealmResultsQueryStep realmResultsQueryStep = null;

                        // we iterate over non GC'd async RealmResults then add them to the list to be updated (in a batch)
                        Iterator<Map.Entry<WeakReference<RealmResults<?>>, RealmQuery<?>>> iterator = asyncRealmResults.entrySet().iterator();
                        while (iterator.hasNext()) {
                            Map.Entry<WeakReference<RealmResults<?>>, RealmQuery<?>> entry = iterator.next();
                            WeakReference<RealmResults<?>> weakReference = entry.getKey();
                            RealmResults<?> realmResults = weakReference.get();
                            if (realmResults == null) {
                                // GC'd instance remove from the list
                                iterator.remove();

                            } else {
                                realmResultsQueryStep = updateQueryStep.add(weakReference,
                                                  entry.getValue().handoverQueryPointer(),
                                                  entry.getValue().getArgument());
                            }

                            // Note: we're passing an WeakRef of a RealmResults to another thread
                            //       this is safe as long as we don't invoke any of the RealmResults methods.
                            //       we're just using it as a Key in an IdentityHashMap (i.e doesn't call
                            //       AbstractList's hashCode, that require accessing objects from another thread)
                            //
                            //       watch out when you debug, as you're IDE try to evaluate RealmResults
                            //       which break the Thread confinement constraints.
                        }
                        if (realmResultsQueryStep != null) {
                            QueryUpdateTask queryUpdateTask = realmResultsQueryStep
                                    .sendToHandler(handler, REALM_UPDATE_ASYNC_QUERIES)
                                    .build();
                            updateAsyncQueriesTask = asyncQueryExecutor.submit(queryUpdateTask);
                        }

                    } else {
                        RealmLog.d("REALM_CHANGED realm:"+ Realm.this + " no async queries, advance_read");
                        transaction.advanceRead();
                        sendNotifications();
                    }
                    break;
                }
                case REALM_COMPLETED_ASYNC_QUERY: {
                    // one async query has completed
                    QueryUpdateTask.Result result
                            = (QueryUpdateTask.Result) message.obj;

                    Set<WeakReference<RealmResults<?>>> updatedTableViewsKeys = result.updatedTableViews.keySet();
                    if (updatedTableViewsKeys.size() > 0) {
                        WeakReference<RealmResults<?>> weakRealmResults = updatedTableViewsKeys.iterator().next();

                        RealmResults<?> realmResults = weakRealmResults.get();
                        if (realmResults == null) {
                            asyncRealmResults.remove(weakRealmResults);
                            RealmLog.d("[REALM_COMPLETED_ASYNC_QUERY "+ weakRealmResults + "] realm:"+ Realm.this + " RealmResults GC'd ignore results");

                        } else {
                            SharedGroup.VersionID callerVersionID = sharedGroup.getVersion();
                            int compare = callerVersionID.compareTo(result.versionID);
                            if (compare == 0) {
                                // if the RealmResults is empty (has not completed yet) then use the value
                                // otherwise a task (grouped update) has already updated this RealmResults
                                if (!realmResults.isLoaded()) {
                                    RealmLog.d("[REALM_COMPLETED_ASYNC_QUERY "+ weakRealmResults + "] , realm:"+ Realm.this + " same versions, using results (RealmResults is not loaded)");
                                    // swap pointer
                                    realmResults.swapTableViewPointer(result.updatedTableViews.get(weakRealmResults));
                                    // notify callbacks
                                    realmResults.notifyChangeListeners();
                                } else {
                                    RealmLog.d("[REALM_COMPLETED_ASYNC_QUERY "+ weakRealmResults + "] , realm:"+ Realm.this + " ignoring result the RealmResults (is already loaded)");
                                }

                            } else if (compare > 0) {
                                // we have two use cases:
                                // 1- this RealmResults is not empty, this means that after we started the async
                                //    query, we received a REALM_CHANGE that triggered an update of all async queries
                                //    including the last async submitted, so no need to use the provided TableView pointer
                                //    (or the user forced the sync behaviour .load())
                                // 2- This RealmResults is still empty but this caller thread is advanced than the worker thread
                                //    this could happen if the current thread advanced the shared_group (via a write or refresh)
                                //    this means that we need to rerun the query against a newer worker thread.

                                if (!realmResults.isLoaded()) { // UC2
                                    // UC covered by this test: RealmAsyncQueryTests#testFindAllAsyncRetry
                                    RealmLog.d("[REALM_COMPLETED_ASYNC_QUERY " + weakRealmResults + "] , realm:"+ Realm.this + " caller is more advanced & RealmResults is not loaded, rerunning the query against the latest version");

                                    RealmQuery<?> query = asyncRealmResults.get(weakRealmResults);
                                    QueryUpdateTask queryUpdateTask = QueryUpdateTask.newBuilder()
                                            .realmConfiguration(getConfiguration())
                                            .add(weakRealmResults,
                                                    query.handoverQueryPointer(),
                                                    query.getArgument())
                                            .sendToHandler(handler, REALM_COMPLETED_ASYNC_QUERY)
                                            .build();

                                    asyncQueryExecutor.submit(queryUpdateTask);

                                } else {
                                    // UC covered by this test: RealmAsyncQueryTests#testFindAllCallerIsAdvanced
                                    RealmLog.d("[REALM_COMPLETED_ASYNC_QUERY "+ weakRealmResults + "] , realm:"+ Realm.this + " caller is more advanced & RealmResults is loaded ignore the outdated result");
                                }

                            } else {
                                // the caller thread is behind the worker thread,
                                // no need to rerun the query, since we're going to receive the update signal
                                // & batch update all async queries including this one
                                // UC covered by this test: RealmAsyncQueryTests#testFindAllCallerThreadBehind
                                RealmLog.d("[REALM_COMPLETED_ASYNC_QUERY "+ weakRealmResults + "] , realm:"+ Realm.this + " caller thread behind worker thread, ignore results (a batch update will update everything including this query)");
                            }
                        }
                    }
                    break;
                }
                case REALM_UPDATE_ASYNC_QUERIES: {
                    // this is called once the background thread completed the update of the async queries
                    QueryUpdateTask.Result result
                            = (QueryUpdateTask.Result) message.obj;

                    SharedGroup.VersionID callerVersionID = sharedGroup.getVersion();
                    int compare = callerVersionID.compareTo(result.versionID);
                    if (compare > 0) {
                        RealmLog.d("REALM_UPDATE_ASYNC_QUERIES realm:"+ Realm.this + " caller is more advanced, rerun updates");
                        // The caller is more advance than the updated queries ==>
                        // need to refresh them again (if there is still queries)
                        handler.sendEmptyMessage(REALM_CHANGED);

                    } else {
                        // We're behind or on the same version as the worker thread

                        // only advance if we're behind
                        if (compare != 0) {
                            // no need to remove old pointers from TableView, since they're
                            // imperative TV, they will not rerun if the SharedGroup advance

                            // UC covered by this test: RealmAsyncQueryTests#testFindAllCallerThreadBehind
                            RealmLog.d("REALM_UPDATE_ASYNC_QUERIES realm:"+ Realm.this + " caller is behind  advance_read");
                            // refresh the Realm to the version provided by the worker thread
                            // (advanceRead to the latest version may cause a version mismatch error) preventing us
                            // from importing correctly the handover table view
                            transaction.advanceRead(result.versionID);
                        }

                        ArrayList<RealmResults<?>> callbacksToNotify = new ArrayList<RealmResults<?>>(result.updatedTableViews.size());
                        // use updated TableViews pointers for the existing async RealmResults
                        for (Map.Entry<WeakReference<RealmResults<?>>, Long> query : result.updatedTableViews.entrySet()) {
                            WeakReference<RealmResults<?>> weakRealmResults = query.getKey();
                            RealmResults<?> realmResults = weakRealmResults.get();
                            if (realmResults == null) {
                                // don't update GC'd instance
                                asyncRealmResults.remove(weakRealmResults);

                            } else {
                                // it's dangerous to notify the callback about new results before updating
                                // the pointers, because the callback may use another RealmResults not updated yet
                                // this is why we defer the notification until we're done updating all pointers

                                // TODO find a way to only notify callbacks if the underlying data changed compared
                                //      to the existing value(s) for this RealmResults (use a hashCode?)
                                callbacksToNotify.add(realmResults);

                                RealmLog.d("REALM_UPDATE_ASYNC_QUERIES realm:"+ Realm.this + " updating RealmResults " + weakRealmResults);
                                // update the instance with the new pointer
                                realmResults.swapTableViewPointer(query.getValue());
                            }
                        }

                        for (RealmResults<?> query : callbacksToNotify) {
                            query.notifyChangeListeners();
                        }

                        // notify listeners only when we advanced
                        if (compare != 0) {
                            sendNotifications();
                        }

                        updateAsyncQueriesTask = null;
                    }
                    break;
                }
                case REALM_COMPLETED_ASYNC_FIND_FIRST: {
                    QueryUpdateTask.Result result = (QueryUpdateTask.Result) message.obj;
                    Set<WeakReference<RealmObject>> updatedRowKey = result.updatedRow.keySet();
                    if (updatedRowKey.size() > 0) {
                        WeakReference<RealmObject> realmObjectWeakReference = updatedRowKey.iterator().next();
                        RealmObject realmObject = realmObjectWeakReference.get();

                        if (realmObject != null) {
                            SharedGroup.VersionID callerVersionID = sharedGroup.getVersion();
                            int compare = callerVersionID.compareTo(result.versionID);
                            // we always query on the same version
                            // only two use cases could happen 1. we're on the same version or 2. the caller has advanced in the meanwhile
                            if (compare == 0) { //same version import the handover
                                realmObject.onCompleted(result.updatedRow.get(realmObjectWeakReference));
                                asyncRealmObjects.remove(realmObjectWeakReference);

                            } else if (compare > 0) {
                                // the caller has advanced we need to
                                // retry against the current version of the caller
                                RealmQuery<?> realmQuery = asyncRealmObjects.get(realmObjectWeakReference);

                                QueryUpdateTask queryUpdateTask = QueryUpdateTask.newBuilder()
                                        .realmConfiguration(getConfiguration())
                                        .addObject(realmObjectWeakReference,
                                                realmQuery.handoverQueryPointer(),
                                                realmQuery.getArgument())
                                        .sendToHandler(handler, REALM_COMPLETED_ASYNC_FIND_FIRST)
                                        .build();

                                asyncQueryExecutor.submit(queryUpdateTask);
                            } else {
                                // should not happen, since the the background thread position itself against the provided version
                                // and the caller thread can only go forward (advance_read)
                                throw new IllegalStateException("Caller thread behind the worker thread");
                            }
                        } // else: element GC'd in the meanwhile
                    }
                    break;
                }
            }
            return true;
        }
    }

    /**
     * Retrieve the auto-refresh status of the Realm instance.
     * @return the auto-refresh status
     */
    public boolean isAutoRefresh() {
        return autoRefresh;
    }

    /**
     * Indicates if there are currently any RealmResults being used in this thread (obtained
     * previously asynchronously). This will prevent advanceRead accidentally the current transaction
     * resulting in re-running the queries in this thread.
     * @return {@code true} if there is at least one (non GC'd) instance of {@link RealmResults} {@code false} otherwise
     */
    private boolean threadContainsAsyncQueries () {
        deleteWeakReferences();
        boolean isEmpty = true;
        Iterator<Map.Entry<WeakReference<RealmResults<?>>, RealmQuery<?>>> iterator = asyncRealmResults.entrySet().iterator();
        while (iterator.hasNext()) {
            Map.Entry<WeakReference<RealmResults<?>>, RealmQuery<?>> next = iterator.next();
            if (next.getKey().get() == null) {
                // clean the GC'd instance
                // we could've avoided this if we had a 'WeakIdentityHashmap' data structure. miss Guava :(
                iterator.remove();
            } else {
                isEmpty = false;
            }
        }

        return !isEmpty;
    }

    private void deleteWeakReferences() {
        // From the AOSP FinalizationTest:
        // https://android.googlesource.com/platform/libcore/+/master/support/src/test/java/libcore/
        // java/lang/ref/FinalizationTester.java
        // System.gc() does not garbage collect every time. Runtime.gc() is
        // more likely to perform a gc.
        Runtime.getRuntime().gc();
        Reference<? extends RealmResults<?>> weakReference;
        while ((weakReference = referenceQueue.poll()) != null ) { // Does not wait for a reference to become available.
            RealmLog.d("deleted 1 reference: " + weakReference);
            asyncRealmResults.remove(weakReference);
        }
    }

    /**
     * Set the auto-refresh status of the Realm instance.
     * <p>
     * Auto-refresh is a feature that enables automatic update of the current Realm instance and all its derived objects
     * (RealmResults and RealmObjects instances) when a commit is performed on a Realm acting on the same file in another thread.
     * This feature is only available if the Realm instance lives is a {@link android.os.Looper} enabled thread.
     *
     * @param autoRefresh true will turn auto-refresh on, false will turn it off.
     * @throws java.lang.IllegalStateException if trying to enable auto-refresh in a thread without Looper.
     */
    public void setAutoRefresh(boolean autoRefresh) {
        if (autoRefresh && Looper.myLooper() == null) {
            throw new IllegalStateException("Cannot set auto-refresh in a Thread without a Looper");
        }

        if (autoRefresh && !this.autoRefresh) { // Switch it on
            handler = new Handler(new RealmCallback());
            handlers.put(handler, configuration.getPath());
        } else if (!autoRefresh && this.autoRefresh && handler != null) { // Switch it off
            removeHandler(handler);
        }
        this.autoRefresh = autoRefresh;
    }

    // Public because of migrations
    public Table getTable(Class<? extends RealmObject> clazz) {
        Table table = classToTable.get(clazz);
        if (table == null) {
            clazz = Util.getOriginalModelClass(clazz);
            table = transaction.getTable(configuration.getSchemaMediator().getTableName(clazz));
            classToTable.put(clazz, table);
        }
        return table;
    }

    /**
=======
>>>>>>> 0ac84bf3
     * Realm static constructor for the default Realm "default.realm".
     * {@link #close()} must be called when you are done using the Realm instance.
     * <p>
     * It sets auto-refresh on if the current thread has a Looper, off otherwise.
     *
     * This is equivalent to calling {@code Realm.getInstance(new RealmConfiguration(getContext()).build()) }.

     * @param context an Android {@link android.content.Context}
     * @return an instance of the Realm class
     * @throws RealmMigrationNeededException The model classes have been changed and the Realm
     *                                       must be migrated
     * @throws RealmIOException              Error when accessing underlying file
     * @throws RealmException                Other errors
     */
    public static Realm getInstance(Context context) {
        return Realm.getInstance(new RealmConfiguration.Builder(context)
                .name(DEFAULT_REALM_NAME)
                .build());
    }

    /**
     * Realm static constructor that returns the Realm instance defined by the {@link io.realm.RealmConfiguration} set
     * by {@link #setDefaultConfiguration(RealmConfiguration)}
     *
     * @return an instance of the Realm class
     *
     * @throws java.lang.NullPointerException If no default configuration has been defined.
     * @throws RealmMigrationNeededException If no migration has been provided by the default configuration and the
     * model classes or version has has changed so a migration is required.
     */
    public static Realm getDefaultInstance() {
        if (defaultConfiguration == null) {
            throw new NullPointerException("No default RealmConfiguration was found. Call setDefaultConfiguration() first");
        }
        return create(defaultConfiguration);
    }

    /**
     * Realm static constructor that returns the Realm instance defined by provided {@link io.realm.RealmConfiguration}
     *
     * @return an instance of the Realm class
     *
     * @throws RealmMigrationNeededException If no migration has been provided by the configuration and the
     * model classes or version has has changed so a migration is required.
     * @throws RealmEncryptionNotSupportedException if the device doesn't support Realm encryption.
     * @see RealmConfiguration for details on how to configure a Realm.
     */
    public static Realm getInstance(RealmConfiguration configuration) {
        if (configuration == null) {
            throw new IllegalArgumentException("A non-null RealmConfiguration must be provided");
        }
        return create(configuration);
    }

    /**
     * Sets the {@link io.realm.RealmConfiguration} used when calling {@link #getDefaultInstance()}.
     *
     * @param configuration RealmConfiguration to use as the default configuration.
     * @see RealmConfiguration for details on how to configure a Realm.
     */
    public static void setDefaultConfiguration(RealmConfiguration configuration) {
        if (configuration == null) {
            throw new IllegalArgumentException("A non-null RealmConfiguration must be provided");
        }
        defaultConfiguration = configuration;
    }

    /**
     * Removes the current default configuration (if any). Any further calls to {@link #getDefaultInstance()} will
     * fail until a new default configuration has been set using {@link #setDefaultConfiguration(RealmConfiguration)}.
     */
    public static void removeDefaultConfiguration() {
        defaultConfiguration = null;
    }

    private static synchronized Realm create(RealmConfiguration configuration) {
        boolean autoRefresh = Looper.myLooper() != null;
        try {
            boolean validateSchema = !validatedRealmFiles.contains(configuration.getPath());
            return createAndValidate(configuration, validateSchema, autoRefresh);

        } catch (RealmMigrationNeededException e) {
            if (configuration.shouldDeleteRealmIfMigrationNeeded()) {
                deleteRealm(configuration);
            } else {
                migrateRealm(configuration);
            }

            return createAndValidate(configuration, true, autoRefresh);
        }
    }

    private static Realm createAndValidate(RealmConfiguration configuration, boolean validateSchema, boolean autoRefresh) {
        synchronized (BaseRealm.class) {
            // Check if a cached instance already exists for this thread
            String canonicalPath = configuration.getPath();
            Map<RealmConfiguration, Integer> localRefCount = referenceCount.get();
            Integer references = localRefCount.get(configuration);
            if (references == null) {
                references = 0;
            }
            Map<RealmConfiguration, Realm> realms = realmsCache.get();
            Realm realm = realms.get(configuration);
            if (realm != null) {
                localRefCount.put(configuration, references + 1);
                return realm;
            }

            // Create new Realm and cache it. All exception code paths must close the Realm otherwise we risk serving
            // faulty cache data.
            validateAgainstExistingConfigurations(configuration);
            realm = new Realm(configuration, autoRefresh);
            List<RealmConfiguration> pathConfigurationCache = globalPathConfigurationCache.get(canonicalPath);
            if (pathConfigurationCache == null) {
                pathConfigurationCache = new CopyOnWriteArrayList<RealmConfiguration>();
                globalPathConfigurationCache.put(canonicalPath, pathConfigurationCache);
            }
            pathConfigurationCache.add(configuration);
            realms.put(configuration, realm);
            localRefCount.put(configuration, references + 1);

            // Increment global reference counter
            realm.acquireFileReference(configuration);

            // Check versions of Realm
            long currentVersion = realm.getVersion();
            long requiredVersion = configuration.getSchemaVersion();
            if (currentVersion != UNVERSIONED && currentVersion < requiredVersion && validateSchema) {
                realm.close();
                throw new RealmMigrationNeededException(configuration.getPath(), String.format("Realm on disk need to migrate from v%s to v%s", currentVersion, requiredVersion));
            }
            if (currentVersion != UNVERSIONED && requiredVersion < currentVersion && validateSchema) {
                realm.close();
                throw new IllegalArgumentException(String.format("Realm on disk is newer than the one specified: v%s vs. v%s", currentVersion, requiredVersion));
            }

            // Initialize Realm schema if needed
            if (validateSchema) {
                try {
                    initializeRealm(realm);
                } catch (RuntimeException e) {
                    realm.close();
                    throw e;
                }
            }

            return realm;
        }
    }

    @SuppressWarnings("unchecked")
    private static void initializeRealm(Realm realm) {
        long version = realm.getVersion();
        boolean commitNeeded = false;
        try {
            realm.beginTransaction();
            if (version == UNVERSIONED) {
                commitNeeded = true;
                realm.setVersion(realm.configuration.getSchemaVersion());
            }

            RealmProxyMediator mediator = realm.configuration.getSchemaMediator();
            for (Class<? extends RealmObject> modelClass : mediator.getModelClasses()) {
                // Create and validate table
                if (version == UNVERSIONED) {
                    mediator.createTable(modelClass, realm.sharedGroupManager.getTransaction());
                }
                mediator.validateTable(modelClass, realm.sharedGroupManager.getTransaction());
                realm.columnIndices.addClass(modelClass, mediator.getColumnIndices(modelClass));
            }
            validatedRealmFiles.add(realm.getPath());
        } finally {
            if (commitNeeded) {
                realm.commitTransaction();
            } else {
                realm.cancelTransaction();
            }
        }
    }

    /**
     * Create a Realm object for each object in a JSON array. This must be done within a transaction.
     * JSON properties with a null value will map to the default value for the data type in Realm
     * and unknown properties will be ignored.
     *
     * @param clazz Type of Realm objects to create.
     * @param json  Array where each JSONObject must map to the specified class.
     *
     * @throws RealmException if mapping from JSON fails.
     */
    public <E extends RealmObject> void createAllFromJson(Class<E> clazz, JSONArray json) {
        if (clazz == null || json == null) {
            return;
        }

        for (int i = 0; i < json.length(); i++) {
            try {
                configuration.getSchemaMediator().createOrUpdateUsingJsonObject(clazz, this, json.getJSONObject(i), false);
            } catch (Exception e) {
                throw new RealmException("Could not map Json", e);
            }
        }
    }

    /**
     * Tries to update a list of existing objects identified by their primary key with new JSON data. If an existing
     * object could not be found in the Realm, a new object will be created. This must happen within a transaction.
     *
     * @param clazz Type of {@link io.realm.RealmObject} to create or update. It must have a primary key defined.
     * @param json  Array with object data.
     *
     * @throws java.lang.IllegalArgumentException if trying to update a class without a
     * {@link io.realm.annotations.PrimaryKey}.
     * @see #createAllFromJson(Class, org.json.JSONArray)
     */
    public <E extends RealmObject> void createOrUpdateAllFromJson(Class<E> clazz, JSONArray json) {
        if (clazz == null || json == null) {
            return;
        }
        checkHasPrimaryKey(clazz);
        for (int i = 0; i < json.length(); i++) {
            try {
                configuration.getSchemaMediator().createOrUpdateUsingJsonObject(clazz, this, json.getJSONObject(i), true);
            } catch (Exception e) {
                throw new RealmException("Could not map Json", e);
            }
        }
    }

    /**
     * Create a Realm object for each object in a JSON array. This must be done within a transaction.
     * JSON properties with a null value will map to the default value for the data type in Realm
     * and unknown properties will be ignored.
     *
     * @param clazz Type of Realm objects to create.
     * @param json  JSON array as a String where each object can map to the specified class.
     *
     * @throws RealmException if mapping from JSON fails.
     */
    public <E extends RealmObject> void createAllFromJson(Class<E> clazz, String json) {
        if (clazz == null || json == null || json.length() == 0) {
            return;
        }

        JSONArray arr;
        try {
            arr = new JSONArray(json);
        } catch (Exception e) {
            throw new RealmException("Could not create JSON array from string", e);
        }

        createAllFromJson(clazz, arr);
    }

    /**
     * Tries to update a list of existing objects identified by their primary key with new JSON data. If an existing
     * object could not be found in the Realm, a new object will be created. This must happen within a transaction.
     *
     * @param clazz Type of {@link io.realm.RealmObject} to create or update. It must have a primary key defined.
     * @param json  String with an array of JSON objects.
     *
     * @throws java.lang.IllegalArgumentException if trying to update a class without a
     * {@link io.realm.annotations.PrimaryKey}.
     * @see #createAllFromJson(Class, String)
     */
    public <E extends RealmObject> void createOrUpdateAllFromJson(Class<E> clazz, String json) {
        if (clazz == null || json == null || json.length() == 0) {
            return;
        }
        checkHasPrimaryKey(clazz);

        JSONArray arr;
        try {
            arr = new JSONArray(json);
        } catch (JSONException e) {
            throw new RealmException("Could not create JSON array from string", e);
        }

        createOrUpdateAllFromJson(clazz, arr);
    }

    /**
     * Create a Realm object for each object in a JSON array. This must be done within a transaction.
     * JSON properties with a null value will map to the default value for the data type in Realm
     * and unknown properties will be ignored.
     *
     * @param clazz         Type of Realm objects created.
     * @param inputStream   JSON array as a InputStream. All objects in the array must be of the
     *                      specified class.
     *
     * @throws RealmException if mapping from JSON fails.
     * @throws IOException if something was wrong with the input stream.
     */
    @TargetApi(Build.VERSION_CODES.HONEYCOMB)
    public <E extends RealmObject> void createAllFromJson(Class<E> clazz, InputStream inputStream) throws IOException {
        if (clazz == null || inputStream == null) {
            return;
        }

        JsonReader reader = new JsonReader(new InputStreamReader(inputStream, "UTF-8"));
        try {
            reader.beginArray();
            while (reader.hasNext()) {
                configuration.getSchemaMediator().createUsingJsonStream(clazz, this, reader);
            }
            reader.endArray();
        } finally {
            reader.close();
        }
    }

    /**
     * Tries to update a list of existing objects identified by their primary key with new JSON data. If an existing
     * object could not be found in the Realm, a new object will be created. This must happen within a transaction.
     *
     * @param clazz Type of {@link io.realm.RealmObject} to create or update. It must have a primary key defined.
     * @param in    InputStream with a list of object data in JSON format.
     *
     * @throws java.lang.IllegalArgumentException if trying to update a class without a
     * {@link io.realm.annotations.PrimaryKey}.
     * @see #createOrUpdateAllFromJson(Class, java.io.InputStream)
     */
    @TargetApi(Build.VERSION_CODES.HONEYCOMB)
    public <E extends RealmObject> void createOrUpdateAllFromJson(Class<E> clazz, InputStream in) throws IOException {
        if (clazz == null || in == null) {
            return;
        }
        checkHasPrimaryKey(clazz);

        // As we need the primary key value we have to first parse the entire input stream as in the general
        // case that value might be the last property :(
        Scanner scanner = null;
        try {
            scanner = getFullStringScanner(in);
            JSONArray json = new JSONArray(scanner.next());
            for (int i = 0; i < json.length(); i++) {
                configuration.getSchemaMediator().createOrUpdateUsingJsonObject(clazz, this, json.getJSONObject(i), true);
            }
        } catch (JSONException e) {
            throw new RealmException("Failed to read JSON", e);
        } finally {
            if (scanner != null) {
                scanner.close();
            }
        }
    }

    /**
     * Create a Realm object pre-filled with data from a JSON object. This must be done inside a
     * transaction. JSON properties with a null value will map to the default value for the data
     * type in Realm and unknown properties will be ignored.
     *
     * @param clazz Type of Realm object to create.
     * @param json  JSONObject with object data.
     * @return Created object or null if no json data was provided.
     *
     * @throws RealmException if the mapping from JSON fails.
     * @see #createOrUpdateObjectFromJson(Class, org.json.JSONObject)
     */
    public <E extends RealmObject> E createObjectFromJson(Class<E> clazz, JSONObject json) {
        if (clazz == null || json == null) {
            return null;
        }

        try {
            return configuration.getSchemaMediator().createOrUpdateUsingJsonObject(clazz, this, json, false);
        } catch (Exception e) {
            throw new RealmException("Could not map Json", e);
        }
    }

    /**
     * Tries to update an existing object defined by its primary key with new JSON data. If no existing object could be
     * found a new object will be saved in the Realm. This must happen within a transaction.
     *
     * @param clazz Type of {@link io.realm.RealmObject} to create or update. It must have a primary key defined.
     * @param json  {@link org.json.JSONObject} with object data.
     * @return Created or updated {@link io.realm.RealmObject}.
     * @throws java.lang.IllegalArgumentException if trying to update a class without a
     * {@link io.realm.annotations.PrimaryKey}.
     * @see #createObjectFromJson(Class, org.json.JSONObject)
     */
    public <E extends RealmObject> E createOrUpdateObjectFromJson(Class<E> clazz, JSONObject json) {
        if (clazz == null || json == null) {
            return null;
        }
        checkHasPrimaryKey(clazz);
        try {
            return configuration.getSchemaMediator().createOrUpdateUsingJsonObject(clazz, this, json, true);
        } catch (JSONException e) {
            throw new RealmException("Could not map Json", e);
        }
    }

    /**
     * Create a Realm object pre-filled with data from a JSON object. This must be done inside a
     * transaction. JSON properties with a null value will map to the default value for the data
     * type in Realm and unknown properties will be ignored.
     *
     * @param clazz Type of Realm object to create.
     * @param json  JSON string with object data.
     * @return Created object or null if json string was empty or null.
     *
     * @throws RealmException if mapping to json failed.
     */
    public <E extends RealmObject> E createObjectFromJson(Class<E> clazz, String json) {
        if (clazz == null || json == null || json.length() == 0) {
            return null;
        }

        JSONObject obj;
        try {
            obj = new JSONObject(json);
        } catch (Exception e) {
            throw new RealmException("Could not create Json object from string", e);
        }

        return createObjectFromJson(clazz, obj);
    }

    /**
     * Tries to update an existing object defined by its primary key with new JSON data. If no existing object could be
     * found a new object will be saved in the Realm. This must happen within a transaction.
     *
     * @param clazz Type of {@link io.realm.RealmObject} to create or update. It must have a primary key defined.
     * @param json  String with object data in JSON format.
     * @return Created or updated {@link io.realm.RealmObject}.
     * @throws java.lang.IllegalArgumentException if trying to update a class without a
     * {@link io.realm.annotations.PrimaryKey}.
     *
     * @see #createObjectFromJson(Class, String)
     */
    public <E extends RealmObject> E createOrUpdateObjectFromJson(Class<E> clazz, String json) {
        if (clazz == null || json == null || json.length() == 0) {
            return null;
        }
        checkHasPrimaryKey(clazz);

        JSONObject obj;
        try {
            obj = new JSONObject(json);
        } catch (Exception e) {
            throw new RealmException("Could not create Json object from string", e);
        }

        return createOrUpdateObjectFromJson(clazz, obj);
    }

    /**
     * Create a Realm object pre-filled with data from a JSON object. This must be done inside a
     * transaction. JSON properties with a null value will map to the default value for the data
     * type in Realm and unknown properties will be ignored.
     *
     * @param clazz         Type of Realm object to create.
     * @param inputStream   JSON object data as a InputStream.
     * @return Created object or null if json string was empty or null.
     *
     * @throws RealmException if the mapping from JSON failed.
     * @throws IOException if something was wrong with the input stream.
     */
    @TargetApi(Build.VERSION_CODES.HONEYCOMB)
    public <E extends RealmObject> E createObjectFromJson(Class<E> clazz, InputStream inputStream) throws IOException {
        if (clazz == null || inputStream == null) {
            return null;
        }

        JsonReader reader = new JsonReader(new InputStreamReader(inputStream, "UTF-8"));
        try {
            return configuration.getSchemaMediator().createUsingJsonStream(clazz, this, reader);
        } finally {
            reader.close();
        }
    }

    /**
     * Tries to update an existing object defined by its primary key with new JSON data. If no existing object could be
     * found a new object will be saved in the Realm. This must happen within a transaction.
     *
     * @param clazz Type of {@link io.realm.RealmObject} to create or update. It must have a primary key defined.
     * @param in    {@link InputStream} with object data in JSON format.
     * @return Created or updated {@link io.realm.RealmObject}.
     * @throws java.lang.IllegalArgumentException if trying to update a class without a
     * {@link io.realm.annotations.PrimaryKey}.
     * @see #createObjectFromJson(Class, java.io.InputStream)
     */
    @TargetApi(Build.VERSION_CODES.HONEYCOMB)
    public <E extends RealmObject> E createOrUpdateObjectFromJson(Class<E> clazz, InputStream in) throws IOException {
        if (clazz == null || in == null) {
            return null;
        }
        checkHasPrimaryKey(clazz);

        // As we need the primary key value we have to first parse the entire input stream as in the general
        // case that value might be the last property :(
        Scanner scanner = null;
        try {
            scanner = getFullStringScanner(in);
            JSONObject json = new JSONObject(scanner.next());
            return configuration.getSchemaMediator().createOrUpdateUsingJsonObject(clazz, this, json, true);
        } catch (JSONException e) {
            throw new RealmException("Failed to read JSON", e);
        } finally {
            if (scanner != null) {
                scanner.close();
            }
        }
    }

    private Scanner getFullStringScanner(InputStream in) {
        return new Scanner(in, "UTF-8").useDelimiter("\\A");
    }

    /**
     * Instantiates and adds a new object to the Realm.
     *
     * @param clazz The Class of the object to create
     * @return The new object
     * @throws RealmException An object could not be created
     */
    public <E extends RealmObject> E createObject(Class<E> clazz) {
        Table table = getTable(clazz);
        long rowIndex = table.addEmptyRow();
        return getByIndex(clazz, rowIndex);
    }

    /**
     * Creates a new object inside the Realm with the Primary key value initially set.
     * If the value violates the primary key constraint, no object will be added and a
     * {@link RealmException} will be thrown.
     *
     * @param clazz The Class of the object to create
     * @param primaryKeyValue Value for the primary key field.
     * @return The new object
     * @throws RealmException if object could not be created.
     */
    <E extends RealmObject> E createObject(Class<E> clazz, Object primaryKeyValue) {
        Table table = getTable(clazz);
        long rowIndex = table.addEmptyRowWithPrimaryKey(primaryKeyValue);
        return getByIndex(clazz, rowIndex);
    }

    void remove(Class<? extends RealmObject> clazz, long objectIndex) {
        getTable(clazz).moveLastOver(objectIndex);
    }

    <E extends RealmObject> E getByIndex(Class<E> clazz, long rowIndex) {
        Table table = getTable(clazz);
        UncheckedRow row = table.getUncheckedRowByIndex(rowIndex);
        E result = configuration.getSchemaMediator().newInstance(clazz);
        result.row = row;
        result.realm = this;
        return result;
    }

    /**
     * Copies a RealmObject to the Realm instance and returns the copy. Any further changes to the original RealmObject
     * will not be reflected in the Realm copy. This is a deep copy, so all referenced objects will be copied. Objects
     * already in this Realm will be ignored.
     *
     * @param object {@link io.realm.RealmObject} to copy to the Realm.
     * @return A managed RealmObject with its properties backed by the Realm.
     *
     * @throws java.lang.IllegalArgumentException if RealmObject is {@code null}.
     */
    public <E extends RealmObject> E copyToRealm(E object) {
        checkNotNullObject(object);
        return copyOrUpdate(object, false);
    }

    /**
     * Updates an existing RealmObject that is identified by the same {@link io.realm.annotations.PrimaryKey} or create
     * a new copy if no existing object could be found. This is a deep copy or update, so all referenced objects will be
     * either copied or updated.
     *
     * @param object    {@link io.realm.RealmObject} to copy or update.
     * @return The new or updated RealmObject with all its properties backed by the Realm.
     *
     * @throws java.lang.IllegalArgumentException if RealmObject is {@code null} or doesn't have a Primary key defined.
     * @see #copyToRealm(RealmObject)
     */
    public <E extends RealmObject> E copyToRealmOrUpdate(E object) {
        checkNotNullObject(object);
        checkHasPrimaryKey(object.getClass());
        return copyOrUpdate(object, true);
    }

    /**
     * Copies a collection of RealmObjects to the Realm instance and returns their copy. Any further changes
     * to the original RealmObjects will not be reflected in the Realm copies. This is a deep copy, so all referenced
     * objects will be copied. Objects already in this Realm will be ignored.
     *
     * @param objects RealmObjects to copy to the Realm.
     * @return A list of the the converted RealmObjects that all has their properties managed by the Realm.
     *
     * @throws io.realm.exceptions.RealmException if any of the objects has already been added to Realm.
     * @throws java.lang.IllegalArgumentException if any of the elements in the input collection is {@code null}.
     */
    public <E extends RealmObject> List<E> copyToRealm(Iterable<E> objects) {
        if (objects == null) {
            return new ArrayList<E>();
        }

        ArrayList<E> realmObjects = new ArrayList<E>();
        for (E object : objects) {
            realmObjects.add(copyToRealm(object));
        }

        return realmObjects;
    }

    /**
     * Updates a list of existing RealmObjects that is identified by their {@link io.realm.annotations.PrimaryKey} or create a
     * new copy if no existing object could be found. This is a deep copy or update, so all referenced objects will be
     * either copied or updated.
     *
     * @param objects   List of objects to update or copy into Realm.
     * @return A list of all the new or updated RealmObjects.
     *
     * @throws java.lang.IllegalArgumentException if RealmObject is {@code null} or doesn't have a Primary key defined.
     * @see #copyToRealm(Iterable)
     */
    public <E extends RealmObject> List<E> copyToRealmOrUpdate(Iterable<E> objects) {
        if (objects == null) {
            return new ArrayList<E>();
        }

        ArrayList<E> realmObjects = new ArrayList<E>();
        for (E object : objects) {
            realmObjects.add(copyToRealmOrUpdate(object));
        }

        return realmObjects;
    }

    boolean contains(Class<? extends RealmObject> clazz) {
        return configuration.getSchemaMediator().getModelClasses().contains(clazz);
    }

    /**
     * Returns a typed RealmQuery, which can be used to query for specific objects of this type
     *
     * @param clazz The class of the object which is to be queried for
     * @return A typed RealmQuery, which can be used to query for specific objects of this type
     * @throws java.lang.RuntimeException Any other error
     * @see io.realm.RealmQuery
     */
    public <E extends RealmObject> RealmQuery<E> where(Class<E> clazz) {
        checkIfValid();
        return new RealmQuery<E>(this, clazz);
    }

    /**
     * Get all objects of a specific Class. If no objects exist, the returned RealmResults will not
     * be null. The RealmResults.size() to check the number of objects instead.
     *
     * @param clazz the Class to get objects of
     * @return A RealmResult list containing the objects
     * @throws java.lang.RuntimeException Any other error
     * @see io.realm.RealmResults
     */
    public <E extends RealmObject> RealmResults<E> allObjects(Class<E> clazz) {
        return where(clazz).findAll();
    }

    /**
     * Get all objects of a specific Class sorted by a field.  If no objects exist, the returned
     * RealmResults will not be null. The RealmResults.size() to check the number of objects instead.
     *
     * @param clazz the Class to get objects of.
     * @param fieldName the field name to sort by.
     * @param sortAscending sort ascending if SORT_ORDER_ASCENDING, sort descending if SORT_ORDER_DESCENDING.
     * @return A sorted RealmResults containing the objects.
     * @throws java.lang.IllegalArgumentException if field name does not exist.
     */
    public <E extends RealmObject> RealmResults<E> allObjectsSorted(Class<E> clazz, String fieldName,
                                                                    boolean sortAscending) {
        checkIfValid();
        Table table = getTable(clazz);
        TableView.Order order = sortAscending ? TableView.Order.ascending : TableView.Order.descending;
        long columnIndex = columnIndices.getColumnIndex(clazz, fieldName);
        if (columnIndex < 0) {
            throw new IllegalArgumentException(String.format("Field name '%s' does not exist.", fieldName));
        }

        TableView tableView = table.getSortedView(columnIndex, order);
        return new RealmResults<E>(this, tableView, clazz);
    }


    /**
     * Get all objects of a specific class sorted by two specific field names.  If no objects exist,
     * the returned RealmResults will not be null. The RealmResults.size() to check the number of
     * objects instead.
     *
     * @param clazz the class ti get objects of.
     * @param fieldName1 first field name to sort by.
     * @param sortAscending1 sort order for first field.
     * @param fieldName2 second field name to sort by.
     * @param sortAscending2 sort order for second field.
     * @return A sorted RealmResults containing the objects.
     * @throws java.lang.IllegalArgumentException if a field name does not exist.
     */
    public <E extends RealmObject> RealmResults<E> allObjectsSorted(Class<E> clazz, String fieldName1,
                                                                    boolean sortAscending1, String fieldName2,
                                                                    boolean sortAscending2) {
        return allObjectsSorted(clazz, new String[]{fieldName1, fieldName2}, new boolean[]{sortAscending1,
                sortAscending2});
    }

    /**
     * Get all objects of a specific class sorted by two specific field names.  If no objects exist,
     * the returned RealmResults will not be null. The RealmResults.size() to check the number of
     * objects instead.
     *
     * @param clazz the class ti get objects of.
     * @param fieldName1 first field name to sort by.
     * @param sortAscending1 sort order for first field.
     * @param fieldName2 second field name to sort by.
     * @param sortAscending2 sort order for second field.
     * @param fieldName3 third field name to sort by.
     * @param sortAscending3 sort order for third field.
     * @return A sorted RealmResults containing the objects.
     * @throws java.lang.IllegalArgumentException if a field name does not exist.
     */
    public <E extends RealmObject> RealmResults<E> allObjectsSorted(Class<E> clazz, String fieldName1,
                                                                    boolean sortAscending1,
                                                                    String fieldName2, boolean sortAscending2,
                                                                    String fieldName3, boolean sortAscending3) {
        return allObjectsSorted(clazz, new String[]{fieldName1, fieldName2, fieldName3},
                new boolean[]{sortAscending1, sortAscending2, sortAscending3});
    }

    /**
     * Get all objects of a specific Class sorted by multiple fields.  If no objects exist, the
     * returned RealmResults will not be null. The RealmResults.size() to check the number of
     * objects instead.
     *
     * @param clazz the Class to get objects of.
     * @param sortAscending sort ascending if SORT_ORDER_ASCENDING, sort descending if SORT_ORDER_DESCENDING.
     * @param fieldNames an array of field names to sort objects by.
     *        The objects are first sorted by fieldNames[0], then by fieldNames[1] and so forth.
     * @return A sorted RealmResults containing the objects.
     * @throws java.lang.IllegalArgumentException if a field name does not exist.
     */
    @SuppressWarnings("unchecked")
    public <E extends RealmObject> RealmResults<E> allObjectsSorted(Class<E> clazz, String fieldNames[],
                                                                    boolean sortAscending[]) {
        if (fieldNames == null) {
            throw new IllegalArgumentException("fieldNames must be provided.");
        } else if (sortAscending == null) {
            throw new IllegalArgumentException("sortAscending must be provided.");
        }

        // Convert field names to column indices
        Table table = this.getTable(clazz);
        long columnIndices[] = new long[fieldNames.length];
        for (int i = 0; i < fieldNames.length; i++) {
            String fieldName = fieldNames[i];
            long columnIndex = table.getColumnIndex(fieldName);
            if (columnIndex == -1) {
                throw new IllegalArgumentException(String.format("Field name '%s' does not exist.", fieldName));
            }
            columnIndices[i] = columnIndex;
        }

        // Perform sort
        TableView tableView = table.getSortedView(columnIndices, sortAscending);
        return new RealmResults(this, tableView, clazz);
    }

    /**
     * Return change listeners
     * For internal testing purpose only
     *
     * @return changeListeners list of this realm instance
     */
    protected List<WeakReference<RealmChangeListener>> getChangeListeners() {
        return changeListeners;
    }

    @SuppressWarnings("UnusedDeclaration")
    boolean hasChanged() {
        return sharedGroupManager.hasChanged();
    }

    /**
     * Executes a given transaction on the Realm. {@link #beginTransaction()} and
     * {@link #commitTransaction()} will be called automatically. If any exception is thrown
     * during the transaction {@link #cancelTransaction()} will be called instead of {@link #commitTransaction()}.
     *
     * @param transaction {@link io.realm.Realm.Transaction} to execute.
     * @throws RealmException if any error happened during the transaction.
     */
    public void executeTransaction(Transaction transaction) {
        if (transaction == null)
            throw new IllegalArgumentException("transaction should not be null");

        beginTransaction();
        try {
            transaction.execute(this);
            commitTransaction();
        } catch (RuntimeException e) {
            cancelTransaction();
            throw new RealmException("Error during transaction.", e);
        } catch (Error e) {
            cancelTransaction();
            throw e;
        }
    }

    /**
     * Similar to {@link #executeTransaction(Transaction)} but runs asynchronously from a worker thread
     * @param transaction {@link io.realm.Realm.Transaction} to execute.
     * @param callback optional, to receive the result of this query
     * @return A {@link io.realm.Realm.Request} representing a cancellable task
     */
    public Request executeTransaction(final Transaction transaction, final Transaction.Callback callback) {
        if (transaction == null)
            throw new IllegalArgumentException("transaction should not be null");

        if (callback == null)
            throw new IllegalArgumentException("callback should not be null");

        // will use the Looper of the caller thread to post the result
        final Handler handler = new Handler();

        // We need to use the same configuration to open a background SharedGroup (i.e Realm)
        // to perform the transaction
        final RealmConfiguration realmConfiguration = getConfiguration();

        final Future<?> pendingQuery = asyncQueryExecutor.submit(new Runnable() {
            @Override
            public void run() {
                if (!Thread.currentThread().isInterrupted()) {
                    Realm bgRealm = Realm.getInstance(realmConfiguration);
                    bgRealm.beginTransaction();
                    try {
                        transaction.execute(bgRealm);

                        if (!Thread.currentThread().isInterrupted()) {
                            bgRealm.commitTransaction();
                            if (callback != null
                                    && !Thread.currentThread().isInterrupted()
                                    && handler.getLooper().getThread().isAlive()) {
                                handler.post(new Runnable() {
                                    @Override
                                    public void run() {
                                        callback.onSuccess();
                                    }
                                });
                            }
                        } else {
                            bgRealm.cancelTransaction();
                        }

                    } catch (final Exception e) {
                        bgRealm.cancelTransaction();
                        if (callback != null
                                && !Thread.currentThread().isInterrupted()
                                && handler.getLooper().getThread().isAlive()) {
                            handler.post(new Runnable() {
                                @Override
                                public void run() {
                                    callback.onError(e);
                                }
                            });
                        }
                    } finally {
                        bgRealm.close();
                    }
                }
            }
        });

        return new Request(pendingQuery);
    }

    /**
     * Remove all objects of the specified class.
     *
     * @param clazz The class which objects should be removed
     * @throws java.lang.RuntimeException Any other error
     */
    public void clear(Class<? extends RealmObject> clazz) {
        getTable(clazz).clear();
    }

<<<<<<< HEAD
    // package protected so unit tests can access it

    // Returns the Handler for this Realm on the calling thread
    Handler getHandler() {
        return handler;
    }

    void setHandler (Handler handler) {
        // remove the old one
        handlers.remove(this.handler);
        handlers.put(handler, configuration.getPath());
        this.handler = handler;
    }

    long getVersion() {
        if (!transaction.hasTable("metadata")) {
            return UNVERSIONED;
        }
        Table metadataTable = transaction.getTable("metadata");
        return metadataTable.getLong(0, 0);
    }

    // package protected so unit tests can access it
    void setVersion(long version) {
        Table metadataTable = transaction.getTable("metadata");
        if (metadataTable.getColumnCount() == 0) {
            metadataTable.addColumn(ColumnType.INTEGER, "version");
            metadataTable.addEmptyRow();
        }
        metadataTable.setLong(0, 0, version);
    }

=======
>>>>>>> 0ac84bf3
    @SuppressWarnings("unchecked")
    private <E extends RealmObject> Class<? extends RealmObject> getRealmClassFromObject(E object) {
        if (object.realm != null) {
            // This is already a proxy object, get superclass instead
            // INVARIANT: We don't support subclasses yet so super class is always correct type
            return (Class<? extends RealmObject>) object.getClass().getSuperclass();
        } else {
            return object.getClass();
        }
    }

    @SuppressWarnings("unchecked")
    private <E extends RealmObject> E copyOrUpdate(E object, boolean update) {
        return configuration.getSchemaMediator().copyOrUpdate(this, object, update, new HashMap<RealmObject, RealmObjectProxy>());
    }

    private <E extends RealmObject> void checkNotNullObject(E object) {
        if (object == null) {
            throw new IllegalArgumentException("Null objects cannot be copied into Realm.");
        }
    }

    private <E extends RealmObject> void checkHasPrimaryKey(E object) {
        Class<? extends RealmObject> objectClass = object.getClass();
        if (!getTable(objectClass).hasPrimaryKey()) {
            throw new IllegalArgumentException("RealmObject has no @PrimaryKey defined: " + objectClass.getSimpleName());
        }
    }

    private void checkHasPrimaryKey(Class<? extends RealmObject> clazz) {
        if (!getTable(clazz).hasPrimaryKey()) {
            throw new IllegalArgumentException("A RealmObject with no @PrimaryKey cannot be updated: " + clazz.toString());
        }
    }

    protected void checkIfValid() {
        super.checkIfValid();
    }

    @Override
    protected Map<RealmConfiguration, Integer> getLocalReferenceCount() {
        return referenceCount.get();
    }

    @Override
    protected void lastLocalInstanceClosed() {
        validatedRealmFiles.remove(configuration.getPath());
        realmsCache.get().remove(configuration);
    }

    /**
     * Manually trigger the migration associated with a given RealmConfiguration. If Realm is already at the
     * latest version, nothing will happen.
     * @param configuration
     */
    public static void migrateRealm(RealmConfiguration configuration) {
        migrateRealm(configuration, null);
    }

    /**
     * Manually trigger a migration on a RealmMigration.
     *
     * @param configuration {@link RealmConfiguration}
     * @param migration {@link RealmMigration} to run on the Realm. This will override any migration set on the
     * configuration.
     */
    public static void migrateRealm(RealmConfiguration configuration, RealmMigration migration) {
        BaseRealm.migrateRealm(configuration, migration, new MigrationCallback() {

            @Override
            public BaseRealm getRealm(RealmConfiguration configuration) {
                return Realm.createAndValidate(configuration, false, Looper.myLooper() != null);
           }

            @Override
            public void migrationComplete() {
                realmsCache.remove();
            }
        });
    }

    /**
     * Delete the Realm file specified by the given {@link RealmConfiguration} from the filesystem.
     * The Realm must be unused and closed before calling this method.
     *
     * @param configuration A {@link RealmConfiguration}
     * @return false if a file could not be deleted. The failing file will be logged.
     *
     * @throws java.lang.IllegalStateException if trying to delete a Realm that is already open.
     */
    public static boolean deleteRealm(RealmConfiguration configuration) {
        return BaseRealm.deleteRealm(configuration);
    }

    /**
     * Compact a Realm file. A Realm file usually contain free/unused space.
     * This method removes this free space and the file size is thereby reduced.
     * Objects within the Realm files are untouched.
     * <p>
     * The file must be closed before this method is called.<br>
     * The file system should have free space for at least a copy of the Realm file.<br>
     * The Realm file is left untouched if any file operation fails.<br>
     *
     * @param configuration a {@link RealmConfiguration} pointing to a Realm file.
     * @return true if successful, false if any file operation failed
     *
     * @throws java.lang.IllegalStateException if trying to compact a Realm that is already open.
     */
    public static boolean compactRealm(RealmConfiguration configuration) {
        return BaseRealm.compactRealm(configuration);
    }

    // Get the canonical path for a given file
    static String getCanonicalPath(File realmFile) {
        try {
            return realmFile.getCanonicalPath();
        } catch (IOException e) {
            throw new RealmException("Could not resolve the canonical path to the Realm file: " + realmFile.getAbsolutePath());
        }
    }

    // Return all handlers registered for this Realm
    static Map<Handler, String> getHandlers() {
        return handlers;
    }

    // Public because of migrations
    public Table getTable(Class<? extends RealmObject> clazz) {
        Table table = classToTable.get(clazz);
        if (table == null) {
            clazz = Util.getOriginalModelClass(clazz);
            table = sharedGroupManager.getTable(configuration.getSchemaMediator().getTableName(clazz));
            classToTable.put(clazz, table);
        }
        return table;
    }

    /**
     * Returns the default Realm module. This module contains all Realm classes in the current project, but not
     * those from library or project dependencies. Realm classes in these should be exposed using their own module.
     *
     * @return The default Realm module or null if no default module exists.
     * @see io.realm.RealmConfiguration.Builder#setModules(Object, Object...)
     */
    public static Object getDefaultModule() {
        String moduleName = "io.realm.DefaultRealmModule";
        Class<?> clazz;
        try {
            clazz = Class.forName(moduleName);
            Constructor<?> constructor = clazz.getDeclaredConstructors()[0];
            constructor.setAccessible(true);
            return constructor.newInstance();
        } catch (ClassNotFoundException e) {
            return null;
        } catch (InvocationTargetException e) {
            throw new RealmException("Could not create an instance of " + moduleName, e);
        } catch (InstantiationException e) {
            throw new RealmException("Could not create an instance of " + moduleName, e);
        } catch (IllegalAccessException e) {
            throw new RealmException("Could not create an instance of " + moduleName, e);
        }
    }

    /**
     * Encapsulates a Realm transaction.
     * <p>
     * Using this class will automatically handle {@link #beginTransaction()} and {@link #commitTransaction()}
     * If any exception is thrown during the transaction {@link #cancelTransaction()} will be called
     * instead of {@link #commitTransaction()}.
     */
    public interface Transaction {
        void execute(Realm realm);

        /**
         * Callback invoked after a {#Transaction} call, to notify the caller thread
         */
        class Callback {
            public void onSuccess() {}
            public void onError(Exception e) {}
        }
    }

    /**
     * Represents a pending asynchronous Realm query.
     * <p/>
     * Users are responsible of maintaining a reference to {@code Request} in order
     * to call #cancel in case of a configuration change for example (to avoid memory leak, as the
     * query will post the result to the caller's thread callback)
     */
    public static class Request {
        private final Future<?> pendingQuery;
        private volatile boolean isCancelled = false;

        public Request(Future<?> pendingQuery) {
            this.pendingQuery = pendingQuery;
        }

        /**
         * Attempts to cancel execution of this query (if it hasn't already completed or previously cancelled)
         */
        public void cancel() {
            pendingQuery.cancel(true);
            isCancelled = true;

            // cancelled tasks are never executed, but may
            // accumulate in work queues, which may causes a memory leak
            // if the task hold references (to an enclosing class for example)
            // we can use purge() but one caveat applies: if a second thread attempts to add
            // something to the pool (suing the execute() method) at the same time the
            // first thread is attempting to purge the queue the attempt to purge
            // the queue fails and the cancelled object remain in the queue.
            // A better way to cancel objects with thread pools is to use the remove()
            asyncQueryExecutor.getQueue().remove(pendingQuery);
        }

        /**
         * Whether an attempt to cancel the query was performed
         *
         * @return {@code true} if {@link #cancel()} has already been called, {@code false} otherwise
         */
        public boolean isCancelled() {
            return isCancelled;
        }
    }
}<|MERGE_RESOLUTION|>--- conflicted
+++ resolved
@@ -31,25 +31,16 @@
 import java.io.IOException;
 import java.io.InputStream;
 import java.io.InputStreamReader;
-import java.lang.ref.Reference;
-import java.lang.ref.ReferenceQueue;
 import java.lang.ref.WeakReference;
 import java.lang.reflect.Constructor;
 import java.lang.reflect.InvocationTargetException;
 import java.util.ArrayList;
 import java.util.HashMap;
-import java.util.IdentityHashMap;
-import java.util.HashSet;
 import java.util.List;
 import java.util.Map;
 import java.util.Scanner;
-import java.util.Set;
 import java.util.concurrent.CopyOnWriteArrayList;
-<<<<<<< HEAD
 import java.util.concurrent.Future;
-import java.util.concurrent.atomic.AtomicInteger;
-=======
->>>>>>> 0ac84bf3
 
 import io.realm.exceptions.RealmEncryptionNotSupportedException;
 import io.realm.exceptions.RealmException;
@@ -62,13 +53,6 @@
 import io.realm.internal.TableView;
 import io.realm.internal.UncheckedRow;
 import io.realm.internal.Util;
-<<<<<<< HEAD
-import io.realm.internal.android.DebugAndroidLogger;
-import io.realm.internal.async.QueryUpdateTask;
-import io.realm.internal.async.RealmThreadPoolExecutor;
-import io.realm.internal.android.ReleaseAndroidLogger;
-=======
->>>>>>> 0ac84bf3
 import io.realm.internal.log.RealmLog;
 
 /**
@@ -130,55 +114,6 @@
 
     protected static final ThreadLocal<Map<RealmConfiguration, Realm>> realmsCache =
             new ThreadLocal<Map<RealmConfiguration, Realm>>() {
-<<<<<<< HEAD
-        @Override
-        protected Map<RealmConfiguration, Realm> initialValue() {
-            return new HashMap<RealmConfiguration, Realm>();
-        }
-    };
-
-    private static final ThreadLocal<Map<RealmConfiguration, Integer>> referenceCount =
-            new ThreadLocal<Map<RealmConfiguration,Integer>>() {
-        @Override
-        protected Map<RealmConfiguration, Integer> initialValue() {
-            return new HashMap<RealmConfiguration, Integer>();
-        }
-    };
-
-    // List of Realm files that has already been validated
-    private static final Set<String> validatedRealmFiles = new HashSet<String>();
-
-    // keep a WeakReference list to RealmResults obtained asynchronously in order to update them
-    // RealmQuery is not WeakReference to prevent it from being GC'd. RealmQuery should be
-    // cleaned if RealmResults is cleaned. we need to keep RealmQuery because it contains the query
-    // pointer (to handover for each update) + all the arguments necessary to rerun the query:
-    // sorting orders, soring columns, type (findAll, findFirst, findAllSorted etc.)
-    final Map<WeakReference<RealmResults<?>>, RealmQuery<?>> asyncRealmResults =
-            new IdentityHashMap<WeakReference<RealmResults<?>>, RealmQuery<?>>();
-    final ReferenceQueue<RealmResults<?>> referenceQueue = new ReferenceQueue<RealmResults<?>>();
-    final Map<WeakReference<RealmObject>, RealmQuery<?>> asyncRealmObjects =
-            new IdentityHashMap<WeakReference<RealmObject>, RealmQuery<?>>();
-
-    // thread pool for all async operations (Query & Write transaction)
-    static final RealmThreadPoolExecutor asyncQueryExecutor = RealmThreadPoolExecutor.getInstance();
-    // pending update of async queries
-    private Future updateAsyncQueriesTask;
-
-    // Map between all Realm file paths and all known configurations pointing to that file.
-    private static final Map<String, List<RealmConfiguration>> globalPathConfigurationCache =
-            new HashMap<String, List<RealmConfiguration>>();
-
-    // Map how many times a Realm path has been opened across all threads.
-    // This is only needed by deleteRealmFile.
-    private static final Map<String, AtomicInteger> globalOpenInstanceCounter =
-            new ConcurrentHashMap<String, AtomicInteger>();
-
-    protected static final Map<Handler, String> handlers = new ConcurrentHashMap<Handler, String>();
-    static final int REALM_CHANGED = 14930352; // Hopefully it won't clash with other message IDs.
-    static final int REALM_UPDATE_ASYNC_QUERIES = 24157817;
-    static final int REALM_COMPLETED_ASYNC_QUERY = 39088169;
-    static final int REALM_COMPLETED_ASYNC_FIND_FIRST = 63245986;
-=======
                 @Override
                 protected Map<RealmConfiguration, Realm> initialValue() {
                     return new HashMap<RealmConfiguration, Realm>();
@@ -192,57 +127,13 @@
                     return new HashMap<RealmConfiguration, Integer>();
                 }
             };
->>>>>>> 0ac84bf3
-
-    // List of Realm files that has already been validated
-    private static final Set<String> validatedRealmFiles = new HashSet<String>();
 
     // Caches Class objects (both model classes and proxy classes) to Realm Tables
     private final Map<Class<? extends RealmObject>, Table> classToTable =
             new HashMap<Class<? extends RealmObject>, Table>();
 
-<<<<<<< HEAD
-    private static final String INCORRECT_THREAD_MESSAGE = "Realm access from incorrect thread. Realm objects can only be accessed on the thread they were created.";
-    private static final String INCORRECT_THREAD_CLOSE_MESSAGE = "Realm access from incorrect thread. Realm instance can only be closed on the thread it was created.";
-    private static final String CLOSED_REALM_MESSAGE = "This Realm instance has already been closed, making it unusable.";
-    private static final String DIFFERENT_KEY_MESSAGE = "Wrong key used to decrypt Realm.";
-
-    @SuppressWarnings("UnusedDeclaration")
-    private static SharedGroup.Durability defaultDurability = SharedGroup.Durability.FULL;
-    private boolean autoRefresh;
-    private Handler handler;
-
-    private long threadId;
-    private RealmConfiguration configuration;
-    protected SharedGroup sharedGroup;
-    private final ImplicitTransaction transaction;
-
-    private final List<WeakReference<RealmChangeListener>> changeListeners =
-            new CopyOnWriteArrayList<WeakReference<RealmChangeListener>>();
-
-    private static final long UNVERSIONED = -1;
-
-    final ColumnIndices columnIndices = new ColumnIndices();
-
-    static {
-        RealmLog.add(BuildConfig.DEBUG ? new DebugAndroidLogger() : new ReleaseAndroidLogger());
-    }
-
-    protected void checkIfValid() {
-        // Check if the Realm instance has been closed
-        if (sharedGroup == null) {
-            throw new IllegalStateException(CLOSED_REALM_MESSAGE);
-        }
-
-        // Check if we are in the right thread
-        if (threadId != Thread.currentThread().getId()) {
-            throw new IllegalStateException(INCORRECT_THREAD_MESSAGE);
-        }
-    }
-=======
     private static RealmConfiguration defaultConfiguration;
     protected ColumnIndices columnIndices = new ColumnIndices();
->>>>>>> 0ac84bf3
 
     /**
      * The constructor is private to enforce the use of the static one.
@@ -268,386 +159,6 @@
     }
 
     /**
-<<<<<<< HEAD
-     * Closes the Realm instance and all its resources.
-     * <p>
-     * It's important to always remember to close Realm instances when you're done with it in order
-     * not to leak memory, file descriptors or grow the size of Realm file out of measure.
-     *
-     * @throws java.lang.IllegalStateException if trying to close Realm on a different thread than the
-     * one it was created on.
-     */
-    @Override
-    public void close() {
-        if (this.threadId != Thread.currentThread().getId()) {
-            throw new IllegalStateException(INCORRECT_THREAD_CLOSE_MESSAGE);
-        }
-
-        Map<RealmConfiguration, Integer> localRefCount = referenceCount.get();
-        String canonicalPath = configuration.getPath();
-        Integer references = localRefCount.get(configuration);
-        if (references == null) {
-            references = 0;
-        }
-        if (sharedGroup != null && references == 1) {
-            realmsCache.get().remove(configuration);
-            sharedGroup.close();
-            sharedGroup = null;
-
-            // It is necessary to be synchronized here since there is a chance that before the counter removed,
-            // the other thread could get the counter and increase it in createAndValidate.
-            synchronized (Realm.class) {
-                validatedRealmFiles.remove(configuration.getPath());
-                List<RealmConfiguration>  pathConfigurationCache = globalPathConfigurationCache.get(canonicalPath);
-                pathConfigurationCache.remove(configuration);
-                if (pathConfigurationCache.isEmpty()) {
-                    globalPathConfigurationCache.remove(canonicalPath);
-                }
-                AtomicInteger counter = globalOpenInstanceCounter.get(canonicalPath);
-                if (counter.decrementAndGet() == 0) {
-                    globalOpenInstanceCounter.remove(canonicalPath);
-                }
-            }
-        }
-
-        int refCount = references - 1;
-        if (refCount < 0) {
-            RealmLog.w("Calling close() on a Realm that is already closed: " + canonicalPath);
-        }
-        localRefCount.put(configuration, Math.max(0, refCount));
-
-        if (handler != null && refCount <= 0) {
-            removeHandler(handler);
-            handler = null;
-        }
-    }
-
-    private void removeHandler(Handler handler) {
-        handler.removeCallbacksAndMessages(null);
-        handlers.remove(handler);
-    }
-
-    private class RealmCallback implements Handler.Callback {
-        @Override
-        public boolean handleMessage(Message message) {
-            switch (message.what) {
-                case REALM_CHANGED: {
-                    if (threadContainsAsyncQueries()) {
-                        if (updateAsyncQueriesTask != null && !updateAsyncQueriesTask.isDone()) {
-                            // try to cancel any pending update since we're submitting a new one anyway
-                            updateAsyncQueriesTask.cancel(true);
-                            asyncQueryExecutor.getQueue().remove(updateAsyncQueriesTask);
-                            RealmLog.d("REALM_CHANGED realm:"+ Realm.this + " cancelling pending REALM_UPDATE_ASYNC_QUERIES updates");
-                        }
-                        RealmLog.d("REALM_CHANGED realm:"+ Realm.this + " updating async queries, total: " + asyncRealmResults.size());
-                        // prepare a QueryUpdateTask to current async queries in this thread
-                        QueryUpdateTask.Builder.UpdateQueryStep updateQueryStep = QueryUpdateTask.newBuilder()
-                                .realmConfiguration(getConfiguration());
-                        QueryUpdateTask.Builder.RealmResultsQueryStep realmResultsQueryStep = null;
-
-                        // we iterate over non GC'd async RealmResults then add them to the list to be updated (in a batch)
-                        Iterator<Map.Entry<WeakReference<RealmResults<?>>, RealmQuery<?>>> iterator = asyncRealmResults.entrySet().iterator();
-                        while (iterator.hasNext()) {
-                            Map.Entry<WeakReference<RealmResults<?>>, RealmQuery<?>> entry = iterator.next();
-                            WeakReference<RealmResults<?>> weakReference = entry.getKey();
-                            RealmResults<?> realmResults = weakReference.get();
-                            if (realmResults == null) {
-                                // GC'd instance remove from the list
-                                iterator.remove();
-
-                            } else {
-                                realmResultsQueryStep = updateQueryStep.add(weakReference,
-                                                  entry.getValue().handoverQueryPointer(),
-                                                  entry.getValue().getArgument());
-                            }
-
-                            // Note: we're passing an WeakRef of a RealmResults to another thread
-                            //       this is safe as long as we don't invoke any of the RealmResults methods.
-                            //       we're just using it as a Key in an IdentityHashMap (i.e doesn't call
-                            //       AbstractList's hashCode, that require accessing objects from another thread)
-                            //
-                            //       watch out when you debug, as you're IDE try to evaluate RealmResults
-                            //       which break the Thread confinement constraints.
-                        }
-                        if (realmResultsQueryStep != null) {
-                            QueryUpdateTask queryUpdateTask = realmResultsQueryStep
-                                    .sendToHandler(handler, REALM_UPDATE_ASYNC_QUERIES)
-                                    .build();
-                            updateAsyncQueriesTask = asyncQueryExecutor.submit(queryUpdateTask);
-                        }
-
-                    } else {
-                        RealmLog.d("REALM_CHANGED realm:"+ Realm.this + " no async queries, advance_read");
-                        transaction.advanceRead();
-                        sendNotifications();
-                    }
-                    break;
-                }
-                case REALM_COMPLETED_ASYNC_QUERY: {
-                    // one async query has completed
-                    QueryUpdateTask.Result result
-                            = (QueryUpdateTask.Result) message.obj;
-
-                    Set<WeakReference<RealmResults<?>>> updatedTableViewsKeys = result.updatedTableViews.keySet();
-                    if (updatedTableViewsKeys.size() > 0) {
-                        WeakReference<RealmResults<?>> weakRealmResults = updatedTableViewsKeys.iterator().next();
-
-                        RealmResults<?> realmResults = weakRealmResults.get();
-                        if (realmResults == null) {
-                            asyncRealmResults.remove(weakRealmResults);
-                            RealmLog.d("[REALM_COMPLETED_ASYNC_QUERY "+ weakRealmResults + "] realm:"+ Realm.this + " RealmResults GC'd ignore results");
-
-                        } else {
-                            SharedGroup.VersionID callerVersionID = sharedGroup.getVersion();
-                            int compare = callerVersionID.compareTo(result.versionID);
-                            if (compare == 0) {
-                                // if the RealmResults is empty (has not completed yet) then use the value
-                                // otherwise a task (grouped update) has already updated this RealmResults
-                                if (!realmResults.isLoaded()) {
-                                    RealmLog.d("[REALM_COMPLETED_ASYNC_QUERY "+ weakRealmResults + "] , realm:"+ Realm.this + " same versions, using results (RealmResults is not loaded)");
-                                    // swap pointer
-                                    realmResults.swapTableViewPointer(result.updatedTableViews.get(weakRealmResults));
-                                    // notify callbacks
-                                    realmResults.notifyChangeListeners();
-                                } else {
-                                    RealmLog.d("[REALM_COMPLETED_ASYNC_QUERY "+ weakRealmResults + "] , realm:"+ Realm.this + " ignoring result the RealmResults (is already loaded)");
-                                }
-
-                            } else if (compare > 0) {
-                                // we have two use cases:
-                                // 1- this RealmResults is not empty, this means that after we started the async
-                                //    query, we received a REALM_CHANGE that triggered an update of all async queries
-                                //    including the last async submitted, so no need to use the provided TableView pointer
-                                //    (or the user forced the sync behaviour .load())
-                                // 2- This RealmResults is still empty but this caller thread is advanced than the worker thread
-                                //    this could happen if the current thread advanced the shared_group (via a write or refresh)
-                                //    this means that we need to rerun the query against a newer worker thread.
-
-                                if (!realmResults.isLoaded()) { // UC2
-                                    // UC covered by this test: RealmAsyncQueryTests#testFindAllAsyncRetry
-                                    RealmLog.d("[REALM_COMPLETED_ASYNC_QUERY " + weakRealmResults + "] , realm:"+ Realm.this + " caller is more advanced & RealmResults is not loaded, rerunning the query against the latest version");
-
-                                    RealmQuery<?> query = asyncRealmResults.get(weakRealmResults);
-                                    QueryUpdateTask queryUpdateTask = QueryUpdateTask.newBuilder()
-                                            .realmConfiguration(getConfiguration())
-                                            .add(weakRealmResults,
-                                                    query.handoverQueryPointer(),
-                                                    query.getArgument())
-                                            .sendToHandler(handler, REALM_COMPLETED_ASYNC_QUERY)
-                                            .build();
-
-                                    asyncQueryExecutor.submit(queryUpdateTask);
-
-                                } else {
-                                    // UC covered by this test: RealmAsyncQueryTests#testFindAllCallerIsAdvanced
-                                    RealmLog.d("[REALM_COMPLETED_ASYNC_QUERY "+ weakRealmResults + "] , realm:"+ Realm.this + " caller is more advanced & RealmResults is loaded ignore the outdated result");
-                                }
-
-                            } else {
-                                // the caller thread is behind the worker thread,
-                                // no need to rerun the query, since we're going to receive the update signal
-                                // & batch update all async queries including this one
-                                // UC covered by this test: RealmAsyncQueryTests#testFindAllCallerThreadBehind
-                                RealmLog.d("[REALM_COMPLETED_ASYNC_QUERY "+ weakRealmResults + "] , realm:"+ Realm.this + " caller thread behind worker thread, ignore results (a batch update will update everything including this query)");
-                            }
-                        }
-                    }
-                    break;
-                }
-                case REALM_UPDATE_ASYNC_QUERIES: {
-                    // this is called once the background thread completed the update of the async queries
-                    QueryUpdateTask.Result result
-                            = (QueryUpdateTask.Result) message.obj;
-
-                    SharedGroup.VersionID callerVersionID = sharedGroup.getVersion();
-                    int compare = callerVersionID.compareTo(result.versionID);
-                    if (compare > 0) {
-                        RealmLog.d("REALM_UPDATE_ASYNC_QUERIES realm:"+ Realm.this + " caller is more advanced, rerun updates");
-                        // The caller is more advance than the updated queries ==>
-                        // need to refresh them again (if there is still queries)
-                        handler.sendEmptyMessage(REALM_CHANGED);
-
-                    } else {
-                        // We're behind or on the same version as the worker thread
-
-                        // only advance if we're behind
-                        if (compare != 0) {
-                            // no need to remove old pointers from TableView, since they're
-                            // imperative TV, they will not rerun if the SharedGroup advance
-
-                            // UC covered by this test: RealmAsyncQueryTests#testFindAllCallerThreadBehind
-                            RealmLog.d("REALM_UPDATE_ASYNC_QUERIES realm:"+ Realm.this + " caller is behind  advance_read");
-                            // refresh the Realm to the version provided by the worker thread
-                            // (advanceRead to the latest version may cause a version mismatch error) preventing us
-                            // from importing correctly the handover table view
-                            transaction.advanceRead(result.versionID);
-                        }
-
-                        ArrayList<RealmResults<?>> callbacksToNotify = new ArrayList<RealmResults<?>>(result.updatedTableViews.size());
-                        // use updated TableViews pointers for the existing async RealmResults
-                        for (Map.Entry<WeakReference<RealmResults<?>>, Long> query : result.updatedTableViews.entrySet()) {
-                            WeakReference<RealmResults<?>> weakRealmResults = query.getKey();
-                            RealmResults<?> realmResults = weakRealmResults.get();
-                            if (realmResults == null) {
-                                // don't update GC'd instance
-                                asyncRealmResults.remove(weakRealmResults);
-
-                            } else {
-                                // it's dangerous to notify the callback about new results before updating
-                                // the pointers, because the callback may use another RealmResults not updated yet
-                                // this is why we defer the notification until we're done updating all pointers
-
-                                // TODO find a way to only notify callbacks if the underlying data changed compared
-                                //      to the existing value(s) for this RealmResults (use a hashCode?)
-                                callbacksToNotify.add(realmResults);
-
-                                RealmLog.d("REALM_UPDATE_ASYNC_QUERIES realm:"+ Realm.this + " updating RealmResults " + weakRealmResults);
-                                // update the instance with the new pointer
-                                realmResults.swapTableViewPointer(query.getValue());
-                            }
-                        }
-
-                        for (RealmResults<?> query : callbacksToNotify) {
-                            query.notifyChangeListeners();
-                        }
-
-                        // notify listeners only when we advanced
-                        if (compare != 0) {
-                            sendNotifications();
-                        }
-
-                        updateAsyncQueriesTask = null;
-                    }
-                    break;
-                }
-                case REALM_COMPLETED_ASYNC_FIND_FIRST: {
-                    QueryUpdateTask.Result result = (QueryUpdateTask.Result) message.obj;
-                    Set<WeakReference<RealmObject>> updatedRowKey = result.updatedRow.keySet();
-                    if (updatedRowKey.size() > 0) {
-                        WeakReference<RealmObject> realmObjectWeakReference = updatedRowKey.iterator().next();
-                        RealmObject realmObject = realmObjectWeakReference.get();
-
-                        if (realmObject != null) {
-                            SharedGroup.VersionID callerVersionID = sharedGroup.getVersion();
-                            int compare = callerVersionID.compareTo(result.versionID);
-                            // we always query on the same version
-                            // only two use cases could happen 1. we're on the same version or 2. the caller has advanced in the meanwhile
-                            if (compare == 0) { //same version import the handover
-                                realmObject.onCompleted(result.updatedRow.get(realmObjectWeakReference));
-                                asyncRealmObjects.remove(realmObjectWeakReference);
-
-                            } else if (compare > 0) {
-                                // the caller has advanced we need to
-                                // retry against the current version of the caller
-                                RealmQuery<?> realmQuery = asyncRealmObjects.get(realmObjectWeakReference);
-
-                                QueryUpdateTask queryUpdateTask = QueryUpdateTask.newBuilder()
-                                        .realmConfiguration(getConfiguration())
-                                        .addObject(realmObjectWeakReference,
-                                                realmQuery.handoverQueryPointer(),
-                                                realmQuery.getArgument())
-                                        .sendToHandler(handler, REALM_COMPLETED_ASYNC_FIND_FIRST)
-                                        .build();
-
-                                asyncQueryExecutor.submit(queryUpdateTask);
-                            } else {
-                                // should not happen, since the the background thread position itself against the provided version
-                                // and the caller thread can only go forward (advance_read)
-                                throw new IllegalStateException("Caller thread behind the worker thread");
-                            }
-                        } // else: element GC'd in the meanwhile
-                    }
-                    break;
-                }
-            }
-            return true;
-        }
-    }
-
-    /**
-     * Retrieve the auto-refresh status of the Realm instance.
-     * @return the auto-refresh status
-     */
-    public boolean isAutoRefresh() {
-        return autoRefresh;
-    }
-
-    /**
-     * Indicates if there are currently any RealmResults being used in this thread (obtained
-     * previously asynchronously). This will prevent advanceRead accidentally the current transaction
-     * resulting in re-running the queries in this thread.
-     * @return {@code true} if there is at least one (non GC'd) instance of {@link RealmResults} {@code false} otherwise
-     */
-    private boolean threadContainsAsyncQueries () {
-        deleteWeakReferences();
-        boolean isEmpty = true;
-        Iterator<Map.Entry<WeakReference<RealmResults<?>>, RealmQuery<?>>> iterator = asyncRealmResults.entrySet().iterator();
-        while (iterator.hasNext()) {
-            Map.Entry<WeakReference<RealmResults<?>>, RealmQuery<?>> next = iterator.next();
-            if (next.getKey().get() == null) {
-                // clean the GC'd instance
-                // we could've avoided this if we had a 'WeakIdentityHashmap' data structure. miss Guava :(
-                iterator.remove();
-            } else {
-                isEmpty = false;
-            }
-        }
-
-        return !isEmpty;
-    }
-
-    private void deleteWeakReferences() {
-        // From the AOSP FinalizationTest:
-        // https://android.googlesource.com/platform/libcore/+/master/support/src/test/java/libcore/
-        // java/lang/ref/FinalizationTester.java
-        // System.gc() does not garbage collect every time. Runtime.gc() is
-        // more likely to perform a gc.
-        Runtime.getRuntime().gc();
-        Reference<? extends RealmResults<?>> weakReference;
-        while ((weakReference = referenceQueue.poll()) != null ) { // Does not wait for a reference to become available.
-            RealmLog.d("deleted 1 reference: " + weakReference);
-            asyncRealmResults.remove(weakReference);
-        }
-    }
-
-    /**
-     * Set the auto-refresh status of the Realm instance.
-     * <p>
-     * Auto-refresh is a feature that enables automatic update of the current Realm instance and all its derived objects
-     * (RealmResults and RealmObjects instances) when a commit is performed on a Realm acting on the same file in another thread.
-     * This feature is only available if the Realm instance lives is a {@link android.os.Looper} enabled thread.
-     *
-     * @param autoRefresh true will turn auto-refresh on, false will turn it off.
-     * @throws java.lang.IllegalStateException if trying to enable auto-refresh in a thread without Looper.
-     */
-    public void setAutoRefresh(boolean autoRefresh) {
-        if (autoRefresh && Looper.myLooper() == null) {
-            throw new IllegalStateException("Cannot set auto-refresh in a Thread without a Looper");
-        }
-
-        if (autoRefresh && !this.autoRefresh) { // Switch it on
-            handler = new Handler(new RealmCallback());
-            handlers.put(handler, configuration.getPath());
-        } else if (!autoRefresh && this.autoRefresh && handler != null) { // Switch it off
-            removeHandler(handler);
-        }
-        this.autoRefresh = autoRefresh;
-    }
-
-    // Public because of migrations
-    public Table getTable(Class<? extends RealmObject> clazz) {
-        Table table = classToTable.get(clazz);
-        if (table == null) {
-            clazz = Util.getOriginalModelClass(clazz);
-            table = transaction.getTable(configuration.getSchemaMediator().getTableName(clazz));
-            classToTable.put(clazz, table);
-        }
-        return table;
-    }
-
-    /**
-=======
->>>>>>> 0ac84bf3
      * Realm static constructor for the default Realm "default.realm".
      * {@link #close()} must be called when you are done using the Realm instance.
      * <p>
@@ -1535,41 +1046,6 @@
         getTable(clazz).clear();
     }
 
-<<<<<<< HEAD
-    // package protected so unit tests can access it
-
-    // Returns the Handler for this Realm on the calling thread
-    Handler getHandler() {
-        return handler;
-    }
-
-    void setHandler (Handler handler) {
-        // remove the old one
-        handlers.remove(this.handler);
-        handlers.put(handler, configuration.getPath());
-        this.handler = handler;
-    }
-
-    long getVersion() {
-        if (!transaction.hasTable("metadata")) {
-            return UNVERSIONED;
-        }
-        Table metadataTable = transaction.getTable("metadata");
-        return metadataTable.getLong(0, 0);
-    }
-
-    // package protected so unit tests can access it
-    void setVersion(long version) {
-        Table metadataTable = transaction.getTable("metadata");
-        if (metadataTable.getColumnCount() == 0) {
-            metadataTable.addColumn(ColumnType.INTEGER, "version");
-            metadataTable.addEmptyRow();
-        }
-        metadataTable.setLong(0, 0, version);
-    }
-
-=======
->>>>>>> 0ac84bf3
     @SuppressWarnings("unchecked")
     private <E extends RealmObject> Class<? extends RealmObject> getRealmClassFromObject(E object) {
         if (object.realm != null) {
