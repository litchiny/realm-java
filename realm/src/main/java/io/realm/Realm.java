--- conflicted
+++ resolved
@@ -118,21 +118,8 @@
  */
 public final class Realm implements Closeable {
     public static final String DEFAULT_REALM_NAME = "default.realm";
-
-    private static final String TAG = "REALM";
     private static final String TABLE_PREFIX = "class_";
-<<<<<<< HEAD
-    // Realms are thread singletons. This maps between a RealmId and its open instance on this thread.
-    protected static final ThreadLocal<Map<Integer, Realm>> realmsCache = new ThreadLocal<Map<Integer, Realm>>() {
-        @Override
-        protected Map<Integer, Realm> initialValue() {
-            return new HashMap<Integer, Realm>();
-        }
-    };
-    // Map between RealmId and how many open instances are on this thread.
-    private static final ThreadLocal<Map<Integer, Integer>> referenceCount
-            = new ThreadLocal<Map<Integer,Integer>>() {
-=======
+
     protected static final ThreadLocal<Map<String, Realm>> realmsCache = new ThreadLocal<Map<String, Realm>>() {
         @SuppressLint("UseSparseArrays")
         @Override
@@ -142,7 +129,6 @@
         }
     };
     private static final ThreadLocal<Map<String, Integer>> referenceCount = new ThreadLocal<Map<String,Integer>>() {
->>>>>>> c602bcd8
         @SuppressLint("UseSparseArrays")
         @Override
         protected Map<String, Integer> initialValue() {
@@ -150,17 +136,12 @@
         }
     };
     // Maps ids to a boolean set to true if the Realm is open. This is only needed by deleteRealmFile
-    private static final Map<Integer, AtomicInteger> openRealms = new ConcurrentHashMap<Integer, AtomicInteger>();
+    private static final Map<String, AtomicInteger> openRealms = new ConcurrentHashMap<String, AtomicInteger>();
     private static final int REALM_CHANGED = 14930352; // Hopefully it won't clash with other message IDs.
     protected static final Map<Handler, String> handlers = new ConcurrentHashMap<Handler, String>();
 
-<<<<<<< HEAD
     private static RealmConfiguration defaultConfiguration;
 
-=======
-    // Maps ids to a boolean set to true if the Realm is open. This is only needed by deleteRealmFile
-    private static final Map<String, AtomicInteger> openRealms = new ConcurrentHashMap<String, AtomicInteger>();
->>>>>>> c602bcd8
     private static final String APT_NOT_EXECUTED_MESSAGE = "Annotation processor may not have been executed.";
     private static final String INCORRECT_THREAD_MESSAGE = "Realm access from incorrect thread. Realm objects can only be accessed on the thread they where created.";
     private static final String CLOSED_REALM_MESSAGE = "This Realm instance has already been closed, making it unusable.";
@@ -209,16 +190,8 @@
     }
 
     // The constructor in private to enforce the use of the static one
-<<<<<<< HEAD
-    private Realm(String absolutePath, byte[] key, boolean autoRefresh) {
-        this.sharedGroup = new SharedGroup(absolutePath, true, key);
-=======
     private Realm(String canonicalPath, byte[] key, boolean autoRefresh) {
-        if (key != null && key.length != 64) {
-            throw new IllegalArgumentException(INVALID_KEY_MESSAGE);
-        }
         this.sharedGroup = new SharedGroup(canonicalPath, true, key);
->>>>>>> c602bcd8
         this.transaction = sharedGroup.beginImplicitTransaction();
         this.canonicalPath = canonicalPath;
         this.key = key;
@@ -229,11 +202,7 @@
     protected void finalize() throws Throwable {
         if (sharedGroup != null) {
             RealmLog.w("Remember to call close() on all Realm instances. " +
-<<<<<<< HEAD
-                            "Realm " + path + " is being finalized without being closed, " +
-=======
                             "Realm " + canonicalPath + " is being finalized without being closed, " +
->>>>>>> c602bcd8
                             "this can lead to running out of native memory."
             );
         }
@@ -257,15 +226,10 @@
             realmsCache.get().remove(canonicalPath);
             sharedGroup.close();
             sharedGroup = null;
-<<<<<<< HEAD
-            AtomicInteger counter = openRealms.get(id);
+            AtomicInteger counter = openRealms.get(canonicalPath);
             if (counter.decrementAndGet() == 0) {
-                openRealms.remove(id);
-            };
-=======
-            AtomicInteger counter = openRealms.get(canonicalPath);
-            counter.decrementAndGet();
->>>>>>> c602bcd8
+                openRealms.remove(canonicalPath);
+            }
         }
 
         int refCount = references - 1;
@@ -532,7 +496,6 @@
         );
     }
 
-<<<<<<< HEAD
     /**
      * Realm static constructor that returns the Realm instance defined by the {@link io.realm.RealmConfiguration} set
      * by {@link #setDefaultConfiguration(RealmConfiguration)}
@@ -594,98 +557,61 @@
     }
 
     private static synchronized Realm createAndValidate(RealmConfiguration config, boolean validateSchema, boolean autoRefresh) {
-        String absolutePath = config.getAbsolutePathToRealm();
         byte[] key = config.getKey();
-        int id = absolutePath.hashCode();
-        Map<Integer, Integer> localRefCount = referenceCount.get();
-=======
-    private static Realm create(File writableFolder, String filename, byte[] key) {
-        checkValidRealmPath(writableFolder, filename);
-        String canonicalPath = getCanonicalPath(new File(writableFolder, filename));
-        if (Looper.myLooper() != null) {
-            return createAndValidate(canonicalPath, key, true, true);
-        } else {
-            return createAndValidate(canonicalPath, key, true, false);
-        }
-    }
-
-    private static synchronized Realm createAndValidate(String canonicalPath, byte[] key, boolean validateSchema,
-                                                        boolean autoRefresh) {
-        // Check thread local cache for existing Realm
-        String id = canonicalPath;
+        String canonicalPath = config.getAbsolutePathToRealm();
         Map<String, Integer> localRefCount = referenceCount.get();
->>>>>>> c602bcd8
-        Integer references = localRefCount.get(id);
+        Integer references = localRefCount.get(canonicalPath);
         if (references == null) {
             references = 0;
         }
-<<<<<<< HEAD
         if (references == 0) {
-            AtomicInteger counter = openRealms.get(id);
+            AtomicInteger counter = openRealms.get(canonicalPath);
             if (counter == null) {
                 if (config.shouldDeleteRealmBeforeOpening()) {
                     deleteRealmFile(config);
                 }
-                openRealms.put(id, new AtomicInteger(1));
-            } else {
-                counter.incrementAndGet();
-            }
-
-        }
-        Map<Integer, Realm> realms = realmsCache.get();
-        Realm realm = realms.get(id);
-
-=======
+			}
+		}
         Map<String, Realm> realms = realmsCache.get();
-        Realm realm = realms.get(id);
->>>>>>> c602bcd8
+        Realm realm = realms.get(canonicalPath);
         if (realm != null) {
             if (!Arrays.equals(realm.key, key)) {
                 throw new IllegalStateException(DIFFERENT_KEY_MESSAGE);
             }
-            localRefCount.put(id, references + 1);
+            localRefCount.put(canonicalPath, references + 1);
             return realm;
         }
 
-<<<<<<< HEAD
         // Create new Realm and cache it. All exception code paths must close the Realm otherwise we risk serving
         // faulty cache data.
-        realm = new Realm(absolutePath, key, autoRefresh);
-=======
-        // Create new Realm and cache it. All exception code paths must close the Realm otherwise
-        // we risk serving faulty cache data.
         realm = new Realm(canonicalPath, key, autoRefresh);
->>>>>>> c602bcd8
-        realms.put(id, realm);
+        realms.put(canonicalPath, realm);
         realmsCache.set(realms);
-        localRefCount.put(id, references + 1);
-
-<<<<<<< HEAD
+        localRefCount.put(canonicalPath, references + 1);
+
         // Check versions of Realm
         long currentVersion = realm.getVersion();
         long requiredVersion = config.getSchemaVersion();
         if (currentVersion != UNVERSIONED && currentVersion < requiredVersion) {
             realm.close();
-            throw new RealmMigrationNeededException(String.format("Realm on disc need to migrate from v%s to v%s", currentVersion, requiredVersion));
+            throw new RealmMigrationNeededException(canonicalPath, String.format("Realm on disc need to migrate from v%s to v%s", currentVersion, requiredVersion));
         }
         if (currentVersion != UNVERSIONED && requiredVersion < currentVersion) {
             realm.close();
-            throw new IllegalArgumentException(String.format("Realm on disc is newer than the one specified: v%s vs. v%s", currentVersion, requiredVersion));
-        }
-
-=======
+            throw new IllegalArgumentException(String.format(canonicalPath, "Realm on disc is newer than the one specified: v%s vs. v%s", currentVersion, requiredVersion));
+		}
+
         // Increment global reference counter
         if (references == 0) {
-            AtomicInteger counter = openRealms.get(id);
+            AtomicInteger counter = openRealms.get(canonicalPath);
             if (counter == null) {
-                openRealms.put(id, new AtomicInteger(1));
+                openRealms.put(canonicalPath, new AtomicInteger(1));
             } else {
                 counter.incrementAndGet();
             }
         }
 
         // Initialize Realm schema if needed
->>>>>>> c602bcd8
         if (validateSchema) {
             try {
                 initializeRealm(realm, config);
@@ -1625,19 +1551,11 @@
             Handler handler = handlerIntegerEntry.getKey();
             String realmPath = handlerIntegerEntry.getValue();
             if (
-<<<<<<< HEAD
-                    realmId == id                                // It's the right realm
+                    realmPath.equals(canonicalPath)                       // It's the right realm
                             && !handler.hasMessages(REALM_CHANGED)       // The right message
                             && handler.getLooper().getThread().isAlive() // The receiving thread is alive
                             && !handler.equals(this.handler)             // Don't notify yourself
                     ) {
-=======
-                    realmPath.equals(canonicalPath)                       // It's the right realm
-                    && !handler.hasMessages(REALM_CHANGED)       // The right message
-                    && handler.getLooper().getThread().isAlive() // The receiving thread is alive
-                    && !handler.equals(this.handler)             // Don't notify yourself
-            ) {
->>>>>>> c602bcd8
                 handler.sendEmptyMessage(REALM_CHANGED);
             }
         }
@@ -1840,7 +1758,6 @@
      * @param fileName the name of the custom Realm (i.e. "myCustomRealm.realm").
      * @return false if a file could not be deleted. The failing file will be logged.
      */
-<<<<<<< HEAD
     @Deprecated
     public static boolean deleteRealmFile(Context context, String fileName) {
         return deleteRealmFile(new RealmConfiguration.Builder(context)
@@ -1858,44 +1775,19 @@
      */
     public static synchronized boolean deleteRealmFile(RealmConfiguration configuration) {
         boolean result = true;
-        File writableFolder = configuration.getFileDir();
-
-        File realmFile = new File(writableFolder, configuration.getFileName());
-        int realmId = realmFile.getAbsolutePath().hashCode();
-=======
-    public static boolean deleteRealmFile(Context context, String fileName) {
-        return deleteRealmFile(new File(context.getFilesDir(), fileName));
-    }
-
-    /**
-     * Delete the Realm file from the filesystem for a custom named Realm.
-     * The Realm must be unused and closed before calling this method.
-     *
-     * @param realmFile The reference to the Realm file.
-     * @return false if a file could not be deleted. The failing file will be logged.
-     */
-    public static synchronized boolean deleteRealmFile(File realmFile) {
-        boolean result = true;
-        File realmFolder = realmFile.getParentFile();
-        String fileName = realmFile.getName();
->>>>>>> c602bcd8
-
-        String id = getCanonicalPath(realmFile);
+
+        String id = configuration.getAbsolutePathToRealm();
         AtomicInteger counter = openRealms.get(id);
         if (counter != null && counter.get() > 0) {
             throw new IllegalStateException("It's not allowed to delete the file associated with an open Realm. " +
                     "Remember to close() all the instances of the Realm before deleting its file.");
         }
 
-<<<<<<< HEAD
-        List<File> filesToDelete = Arrays.asList(realmFile, new File(writableFolder, configuration.getFileName() + ".lock"));
-=======
-        List<File> filesToDelete = Arrays.asList(realmFile,
-                new File(realmFolder, fileName + ".lock"),
-                new File(realmFolder, fileName + ".lock_a"),
-                new File(realmFolder, fileName + ".lock_b"),
-                new File(realmFolder, fileName + ".log"));
->>>>>>> c602bcd8
+        List<File> filesToDelete = Arrays.asList(new File(configuration.getAbsolutePathToRealm()),
+                new File(configuration.getFileDir(), configuration.getFileName() + ".lock"),
+                new File(configuration.getFileDir(), configuration.getFileName() + ".lock_a"),
+                new File(configuration.getFileDir(), configuration.getFileName() + ".lock_b"),
+                new File(configuration.getFileDir(), configuration.getFileName() + ".log"));
         for (File fileToDelete : filesToDelete) {
             if (fileToDelete.exists()) {
                 boolean deleteResult = fileToDelete.delete();
@@ -1921,17 +1813,13 @@
      *
      * @param context an Android {@link android.content.Context}
      * @param fileName the name of the file to compact
-     * @param key Key for opening an encrypted Realm.
      * @return true if successful, false if any file operation failed
      *
      * @throws IllegalStateException if trying to compact a Realm that is already open.
      */
-<<<<<<< HEAD
     @Deprecated
     public static synchronized boolean compactRealmFile(Context context, String fileName) {
-        return compactRealmFile(new RealmConfiguration.Builder(context)
-                .name(fileName)
-                .create());
+        return compactRealmFile(new RealmConfiguration.Builder(context).name(fileName).create());
     }
 
     /**
@@ -1948,7 +1836,7 @@
      */
     @Deprecated
     public static boolean compactRealmFile(Context context) {
-        return compactRealmFile(context, DEFAULT_REALM_NAME);
+        return compactRealmFile(new RealmConfiguration.Builder(context).create());
     }
 
     /**
@@ -1963,19 +1851,12 @@
      * @param configuration a {@link RealmConfiguration} pointing to a Realm file.
      * @return true if successful, false if any file operation failed
      */
-    public static  boolean compactRealmFile(RealmConfiguration configuration) {
+    public static boolean compactRealmFile(RealmConfiguration configuration) {
+        if (configuration.getKey() != null) {
+            throw new IllegalArgumentException("Cannot currently compact an encrypted Realm.");
+        }
+
         File realmFile = new File(configuration.getFileDir(), configuration.getFileName());
-        File tmpFile = new File(
-                configuration.getFileDir(),
-                String.valueOf(System.currentTimeMillis()) + UUID.randomUUID() + ".realm");
-=======
-    public static synchronized boolean compactRealmFile(Context context, String fileName, byte[] key) {
-        if (key != null) {
-            throw new IllegalArgumentException("Cannot currently compact an encrypted Realm.");
-        }
->>>>>>> c602bcd8
-
-        File realmFile = new File(context.getFilesDir(), fileName);
         String canonicalPath = getCanonicalPath(realmFile);
         if (openRealms.get(canonicalPath).get() > 0) {
             throw new IllegalStateException("Cannot compact an open Realm");
@@ -1983,21 +1864,8 @@
         SharedGroup sharedGroup = null;
         boolean result = false;
         try {
-<<<<<<< HEAD
-            realm = Realm.getInstance(configuration);
-            realm.writeCopyTo(tmpFile);
-            if (!realmFile.delete()) {
-                return false;
-            }
-            if (!tmpFile.renameTo(realmFile)) {
-                return false;
-            }
-        } catch (IOException e) {
-            return false;
-=======
-            sharedGroup = new SharedGroup(canonicalPath, false, key);
+            sharedGroup = new SharedGroup(canonicalPath, false, configuration.getKey());
             result = sharedGroup.compact();
->>>>>>> c602bcd8
         } finally {
             if (sharedGroup != null) {
                 sharedGroup.close();
@@ -2007,49 +1875,6 @@
     }
 
     /**
-<<<<<<< HEAD
-     * Returns the absolute path to where this Realm is persisted on disk.
-=======
-     * Compact a Realm file. A Realm file usually contain free/unused space.
-     * This method removes this free space and the file size is thereby reduced.
-     * Objects within the Realm files are untouched.
-     * <p>
-     * The file must be closed before this method is called.<br>
-     * The file system should have free space for at least a copy of the Realm file.<br>
-     * The Realm file is left untouched if any file operation fails.<br>
-     *
-     * @param context an Android {@link android.content.Context}
-     * @return true if successful, false if any file operation failed
-     *
-     * @throws IllegalStateException if trying to compact a Realm that is already open.
-     */
-    public static boolean compactRealmFile(Context context) {
-        return compactRealmFile(context, DEFAULT_REALM_NAME, null);
-    }
-
-    /**
-     * Compact a Realm file. A Realm file usually contain free/unused space.
-     * This method removes this free space and the file size is thereby reduced.
-     * Objects within the Realm files are untouched.
-     * <p>
-     * The file must be closed before this method is called.<br>
-     * The file system should have free space for at least a copy of the Realm file.<br>
-     * The Realm file is left untouched if any file operation fails.<br>
->>>>>>> c602bcd8
-     *
-     * @param context an Android {@link android.content.Context}
-     * @param fileName the name of the file to compact
-     * @return true if successful, false if any file operation failed
-     *
-     * @throws IllegalStateException if trying to compact a Realm that is already open.
-     */
-    public static synchronized boolean compactRealmFile(Context context, String fileName) {
-        return compactRealmFile(context, fileName, null);
-    }
-
-<<<<<<< HEAD
-=======
-    /**
      * Returns the canonical path to where this Realm is persisted on disk.
      *
      * @return The canonical path to the Realm file.
@@ -2057,23 +1882,6 @@
      */
     public String getPath() {
         return canonicalPath;
-    }
-
-    /**
-     * Override the standard behavior of all classes extended RealmObject being part of the schema.
-     * Use this method to define the schema as only the classes given here.
-     *
-     * This class must be called before calling {@link #getInstance(android.content.Context)}
-     *
-     * If {@code null} is given as parameter, the Schema is reset to use all known classes.
-     *
-     */
-    @SafeVarargs
-    static void setSchema(Class<? extends RealmObject>... schemaClass) {
-        customSchema.clear();
-        if (schemaClass != null) {
-            Collections.addAll(customSchema, schemaClass);
-        }
     }
 
     static String getCanonicalPath(File realmFile) {
@@ -2084,7 +1892,6 @@
         }
     }
 
->>>>>>> c602bcd8
     /**
      * Encapsulates a Realm transaction.
      * <p>
